[tool.poetry]
name = "renumics-spotlight"
version = "1.0.0-post.55+d870b5a"
description = "Visualize and maintain datasets to develop and understand data-driven algorithms."
homepage = "https://spotlight.renumics.com/"
documentation = "https://spotlight.renumics.com/"
readme = "README-PyPI.md"
repository = "https://github.com/renumics/spotlight"
keywords = ["data curation", "machine learning", "data science", "visualization", "pandas", "ai"]
classifiers = [
    "Development Status :: 4 - Beta",
    "Framework :: FastAPI",
    "Intended Audience :: Developers",
    "Intended Audience :: Science/Research",
    "Intended Audience :: Manufacturing",
    "Intended Audience :: Information Technology",
    "Natural Language :: English",
    "Operating System :: POSIX :: Linux",
    "Operating System :: Microsoft",
    "Operating System :: MacOS :: MacOS X",
    "Programming Language :: JavaScript",
    "Topic :: Scientific/Engineering",
    "Topic :: Scientific/Engineering :: Artificial Intelligence",
    "Topic :: Scientific/Engineering :: Visualization",
    "Topic :: Scientific/Engineering :: Information Analysis",
    "Typing :: Typed"
]
authors = ["Renumics GmbH <info@renumics.com>"]
license = "MIT"
packages = [
    { include = "renumics", from = "." }
]
exclude = []

[tool.poetry.scripts]
spotlight = "renumics.spotlight.cli:main"
spotlight-notebook = "renumics.spotlight.notebook.cli:main"

[tool.poetry.dependencies]
python = ">=3.8, <3.12"
numpy = "*"
tqdm = "*"
loguru = "*"
fastapi = ">=0.65.2"
orjson = "*"
pydantic = "*"
uvicorn = "*"
aiofiles = "*"
click = "*"
h5py = ">3.0"
requests = "*"
umap-learn = "*"
typing-extensions = "*"
httptools = "*"
uvloop = [
    {version = ">=0.17.0", platform = "linux"},
    {version = ">=0.17.0", platform = "darwin"}
]
diskcache = "*"
appdirs = "*"
databases = {version = "*", extras=["aiosqlite"]}
rsa = "*"
packaging = "*"
prettytable = "*"
networkx = "*"
trimesh = "*"
imageio = ">=2.18.0"
notebook = "*"
pygltflib = ">=1.15.1"
scikit-learn = "*"
pandas = "*"
importlib_resources = "<5.8.0"
scikit-image = "*"
imagecodecs = [
    {version = "*", markers = 'platform_machine != "arm64"'}
]
av = "*"
validators = "*"
ipywidgets = "*"
pycatch22 = "*"
jinja2 = "^3.1.2"
toml = "^0.10.2"
<<<<<<< HEAD
cleanlab = "^2.4.0"
=======
websockets = "^11.0.3"
>>>>>>> 3d69774f

[tool.poetry.group.dev.dependencies]
mypy = "^0.991"
types-setuptools = "^57.4.14"
types-requests = "^2.27.20"
numpy = "< 1.22"
black = "^22.3.0"
pytest = "^7.1.2"
ipython = "^8.10.0"
jupyter = "^1.0.0"
watchdog = "^2.1.7"
argh = "^0.26.2"
devpi-client = "^5.2.3"
check-wheel-contents = "^0.3.4"
typed-ast = "^1.5.3"
packaging = "^21.3"
nbmake = "^1.3.0"
selenium = "^4.1.3, <4.10"
diffimg = "^0.3.0"
lesscpy = "^0.15.0"
safety = "^1.10.3"
pylint = "^2.13.7"
numba = "<=0.56.0"
typer = "^0.4.1"
pre-commit = "^2.19.0"
certifi = "^2022.6.15"
types-appdirs = "^1.4.3.1"
types-tqdm = "^4.64.7.11"
twine = "^4.0.2"
pdoc3 = "^0.10.0"
nptyping = "^2.5.0"
datasets = {extras = ["audio"], version = "^2.12.0"}
types-toml = "^0.10.8.6"
httpx = "^0.23.0"

[tool.poetry.group.playbook.dependencies]
datasets = "^2.12.0"
transformers = "^4.29.2"
torch = "^2.0.1"
towhee = "^0.9.0"
cleanvision = "^0.3.0"
annoy = "^1.17.2"
cleanlab = "^2.4.0"

[tool.poetry-dynamic-versioning]
enable = false
vcs = "git"
style = "semver"

[tool.poetry-dynamic-versioning.substitution]
files = [
    "renumics/spotlight/__version__.py"
]

[tool.pylint.format]
max-line-length = 100
good-names = "df,e,f,i,j,k,x,y,z"

[tool.pylint.master]
extension-pkg-whitelist = "av"
ignored-modules= "av"

[tool.pylint.similarities]
ignore-imports = true
min-similarity-lines = 12

[tool.mypy]
ignore_missing_imports = false
disallow_untyped_defs = true
explicit_package_bases = true
mypy_path = "."
plugins = "pydantic.mypy"

[[tool.mypy.overrides]]
module = [
    "pygltflib",
    "av",
    "validators",
    "h5py",
    "pandas",
    "trimesh",
    "diskcache",
    "umap",
    "sklearn.*",
    "notebook.*",
    "scipy.*",
    "skimage.*",
    "lesscpy",
    "ipywidgets",
    "dotenv",
    "pycatch22",
    "cleanlab.*",
]
ignore_missing_imports = true

[tool.check-wheel-contents]
ignore = [
    "W002"
]

[build-system]
requires = ["poetry-core>=1.0.0", "poetry-dynamic-versioning>=0.22.0"]
build-backend = "poetry_dynamic_versioning.backend"<|MERGE_RESOLUTION|>--- conflicted
+++ resolved
@@ -80,11 +80,8 @@
 pycatch22 = "*"
 jinja2 = "^3.1.2"
 toml = "^0.10.2"
-<<<<<<< HEAD
 cleanlab = "^2.4.0"
-=======
 websockets = "^11.0.3"
->>>>>>> 3d69774f
 
 [tool.poetry.group.dev.dependencies]
 mypy = "^0.991"
