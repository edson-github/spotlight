--- conflicted
+++ resolved
@@ -2958,8 +2958,6 @@
     resolution: {integrity: sha512-jDctJ/IVQbZoJykoeHbhXpOlNBqGNcwXJKJog42E5HDPUwQTSdjCHdihjj0DlnheQ7blbT6dHOafNAiS8ooQKA==}
     engines: {node: '>=8'}
 
-<<<<<<< HEAD
-=======
   /bl@4.1.0:
     resolution: {integrity: sha512-1W07cM9gS6DcLperZfFSj+bWLtaPGSOHWhPiGzXmvVJbRLdG82sH/Kn8EtW1VqWVA54AKf2h5k5BbnIbwF3h6w==}
     dependencies:
@@ -2968,7 +2966,6 @@
       readable-stream: 3.6.2
     dev: true
 
->>>>>>> 0fd33d8b
   /bleu-score@1.0.4:
     resolution: {integrity: sha512-GiBQK6KFuQhfAPBIfcorw15Ggn5pD2dNkptxxNAs9TtHHXlA5XalzMfGQVRVhEhIz4DeYoOqIXPzJytT83/N4A==}
     dev: false
