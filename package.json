{
    "name": "@renumics/spotlight",
    "private": true,
    "version": "0.1.0",
    "type": "module",
    "files": [
        "build/frontend"
    ],
    "exports": {
        ".": {
            "import": "./src/lib.js"
        },
        "./icons": {
            "import": "./src/icons/index.js"
        }
    },
    "scripts": {
        "dev": "vite",
        "build": "tsc && vite build",
        "preview": "vite preview",
        "typecheck": "tsc --noEmit",
        "typecheck:watch": "tsc --noEmit --watch",
        "lint": "eslint --max-warnings 0 src",
        "test": "jest src",
        "api-test": "jest api-tests",
        "audit": "pnpm audit"
    },
    "types": "index.d.ts",
    "dependencies": {
        "@dnd-kit/core": "^6.0.8",
        "@floating-ui/react": "^0.19.2",
        "@react-hook/resize-observer": "^1.2.6",
        "@react-three/drei": "^9.56.25",
        "@react-three/fiber": "^8.11.2",
        "@tailwindcss/typography": "^0.5.9",
        "@tippyjs/react": "^4.2.6",
        "@types/dompurify": "^3.0.2",
        "@uiw/react-json-view": "2.0.0-alpha.7",
        "chroma-js": "^2.4.2",
        "comlink": "^4.4.1",
        "cropperjs": "^1.5.13",
        "d3": "^7.8.2",
        "d3-array": "^3.2.2",
        "d3-axis": "^3.0.0",
        "d3-brush": "^3.0.0",
        "d3-cloud": "^1.2.5",
        "d3-delaunay": "^6.0.2",
        "d3-format": "^3.1.0",
        "d3-scale": "^4.0.2",
        "d3-selection": "^3.0.0",
        "d3-shape": "^3.2.0",
        "d3-time-format": "^4.1.0",
        "d3-zoom": "^3.0.0",
        "detect-gpu": "^5.0.12",
        "dompurify": "^3.0.3",
        "fast-levenshtein": "^3.0.0",
        "file-saver": "^2.0.5",
        "flexlayout-react": "^0.7.6",
        "fuse.js": "^6.6.2",
        "immer": "^9.0.19",
        "localforage": "^1.10.0",
        "lodash": "^4.17.21",
        "moment": "^2.29.4",
        "numbro": "^2.3.6",
        "prop-types": "^15.8.1",
        "react": "^18.2.0",
        "react-beautiful-dnd": "^13.1.1",
        "react-cropper": "^2.3.3",
        "react-dom": "^18.2.0",
        "react-error-boundary": "^3.1.4",
        "react-icons": "^4.10.1",
        "react-is": "^18.2.0",
        "react-joyride": "^2.5.3",
        "react-player": "^2.11.2",
        "react-select": "^5.7.0",
        "react-slider": "^2.0.4",
        "react-toastify": "^9.1.1",
        "react-virtualized-auto-sizer": "^1.0.20",
        "react-window": "^1.8.8",
        "recharts": "^2.4.3",
        "rouge": "^1.0.3",
        "seedrandom": "^3.0.5",
        "shallowequal": "^1.1.0",
        "short-uuid": "^4.2.2",
        "showdown": "^2.1.0",
        "simple-statistics": "^7.8.3",
        "styled-components": "^5.3.9",
        "three": "^0.149.0",
        "three-stdlib": "^2.21.8",
        "tippy.js": "^6.3.7",
        "unique-names-generator": "^4.7.1",
        "uuid": "^9.0.0",
        "wavesurfer.js": "^6.4.0",
<<<<<<< HEAD
        "zustand": "^4.3.3"
=======
        "zustand": "^4.3.3",
>>>>>>> 0fd33d8b
        "bleu-score": "^1.0.4"
    },
    "devDependencies": {
        "@openapitools/openapi-generator-cli": "^2.7.0",
        "@testing-library/react": "^14.0.0",
        "@types/chroma-js": "^2.4.0",
        "@types/d3": "^7.4.0",
        "@types/d3-cloud": "^1.2.5",
        "@types/fast-levenshtein": "^0.0.4",
        "@types/file-saver": "^2.0.5",
        "@types/jest": "^29.4.0",
        "@types/lodash": "^4.14.191",
        "@types/node": "^18.14.1",
        "@types/node-fetch": "^2.1.0",
        "@types/react": "^18.0.27",
        "@types/react-beautiful-dnd": "^13.1.3",
        "@types/react-dom": "^18.0.10",
        "@types/react-slider": "^1.3.1",
        "@types/react-virtualized-auto-sizer": "^1.0.1",
        "@types/react-window": "^1.8.5",
        "@types/seedrandom": "^3.0.5",
        "@types/shallowequal": "^1.1.1",
        "@types/showdown": "^2.0.1",
        "@types/styled-components": "^5.1.26",
        "@types/three": "^0.149.0",
        "@types/uuid": "^9.0.1",
        "@types/wavesurfer.js": "^6.0.3",
        "@typescript-eslint/eslint-plugin": "^5.53.0",
        "@typescript-eslint/parser": "^5.53.0",
        "@vitejs/plugin-react": "^4.0.4",
        "babel-plugin-macros": "^3.1.0",
        "babel-plugin-styled-components": "^2.0.7",
        "eslint": "^8.34.0",
        "eslint-config-prettier": "^8.6.0",
        "eslint-plugin-import": "^2.27.5",
        "eslint-plugin-jsx-a11y": "^6.7.1",
        "eslint-plugin-react": "^7.32.2",
        "eslint-plugin-react-hooks": "^4.6.0",
        "jest": "^29.4.3",
        "node-fetch": "^2.6.9",
        "prettier": "^2.7.1",
        "tailwindcss": "^3.3.1",
        "ts-jest": "^29.0.5",
        "twin.macro": "^3.3.0",
        "typescript": "^5.1.6",
        "vite": "^4.4.9",
        "vite-plugin-dts": "^3.5.2",
        "vite-plugin-node-polyfills": "^0.14.0"
    },
    "babelMacros": {
        "twin": {
            "preset": "styled-components"
        }
    },
    "eslintConfig": {
        "extends": [
            "eslint:recommended",
            "plugin:@typescript-eslint/recommended",
            "plugin:react/recommended",
            "plugin:react-hooks/recommended",
            "plugin:import/recommended",
            "plugin:jsx-a11y/recommended",
            "eslint-config-prettier"
        ],
        "settings": {
            "react": {
                "version": "detect"
            },
            "import/resolver": {
                "node": {
                    "paths": [
                        "src",
                        "types"
                    ],
                    "extensions": [
                        ".js",
                        ".jsx",
                        ".ts",
                        ".tsx"
                    ]
                }
            }
        },
        "rules": {
            "react/react-in-jsx-scope": "off",
            "react/prop-types": "off",
            "react/no-unknown-property": [
                "error",
                {
                    "ignore": [
                        "tw",
                        "css",
                        "transparent",
                        "usage",
                        "array",
                        "itemSize",
                        "count",
                        "attach",
                        "intensity",
                        "position",
                        "dispose",
                        "object"
                    ]
                }
            ]
        },
        "env": {
            "browser": true,
            "amd": true,
            "node": true
        }
    },
    "eslintIgnore": [
        "node_modules",
        "src/client"
    ],
    "jest": {
        "preset": "ts-jest/presets/default-esm",
        "testTimeout": 60000,
        "extensionsToTreatAsEsm": [
            ".ts",
            ".jsx",
            ".tsx"
        ]
    }
}<|MERGE_RESOLUTION|>--- conflicted
+++ resolved
@@ -91,11 +91,7 @@
         "unique-names-generator": "^4.7.1",
         "uuid": "^9.0.0",
         "wavesurfer.js": "^6.4.0",
-<<<<<<< HEAD
-        "zustand": "^4.3.3"
-=======
         "zustand": "^4.3.3",
->>>>>>> 0fd33d8b
         "bleu-score": "^1.0.4"
     },
     "devDependencies": {
