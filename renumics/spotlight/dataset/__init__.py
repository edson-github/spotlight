"""
This module provides Spotlight dataset.
"""

import os
import shutil
import uuid
from datetime import datetime
from tempfile import TemporaryDirectory
from typing import (
    Any,
    Callable,
    Dict,
    Iterable,
    List,
    Optional,
    overload,
    Set,
    Tuple,
    Type,
    Union,
    cast,
)

import h5py
import numpy as np
import pandas as pd
import prettytable
import trimesh
import validators
from loguru import logger
from typing_extensions import TypeGuard

from renumics.spotlight import dtypes as spotlight_dtypes
from renumics.spotlight.__version__ import __version__
from renumics.spotlight.dtypes.conversion import prepare_path_or_url
from renumics.spotlight.typing import (
    BoolType,
    IndexType,
    Indices1dType,
    PathOrUrlType,
    PathType,
    is_integer,
    is_iterable,
)
from . import exceptions
from .pandas import create_typed_series, infer_dtypes, is_string_mask, prepare_column
from .typing import (
    BoundingBoxColumnInputType,
    OutputType,
    ExternalOutputType,
    BoolColumnInputType,
    IntColumnInputType,
    FloatColumnInputType,
    StringColumnInputType,
    DatetimeColumnInputType,
    CategoricalColumnInputType,
    WindowColumnInputType,
    ArrayColumnInputType,
    EmbeddingColumnInputType,
    AudioColumnInputType,
    ImageColumnInputType,
    MeshColumnInputType,
    Sequence1DColumnInputType,
    VideoColumnInputType,
    SimpleColumnInputType,
    RefColumnInputType,
    ColumnInputType,
)


__all__ = ["Dataset"]


INTERNAL_COLUMN_NAMES = ["__last_edited_by__", "__last_edited_at__"]
INTERNAL_COLUMN_DTYPES = [spotlight_dtypes.str_dtype, spotlight_dtypes.datetime_dtype]

_EncodedColumnType = Optional[Union[bool, int, float, str, np.ndarray, h5py.Reference]]


VALUE_TYPE_BY_DTYPE_NAME = {
    "bool": bool,
    "int": int,
    "float": float,
    "str": str,
    "Sequence1D": spotlight_dtypes.Sequence1D,
    "Audio": spotlight_dtypes.Audio,
    "Image": spotlight_dtypes.Image,
    "Video": spotlight_dtypes.Video,
    "Mesh": spotlight_dtypes.Mesh,
}


def get_current_datetime() -> datetime:
    """
    Get current datetime with timezone.
    """
    return datetime.now().astimezone()


def escape_dataset_name(name: str) -> str:
    r"""
    Replace "\" with "\\" and "/" with "\s".
    """
    return name.replace("\\", "\\\\").replace("/", r"\s")


def unescape_dataset_name(escaped_name: str) -> str:
    r"""
    Replace "\\" with "\" and "\s" with "/".
    """
    name = ""
    i = 0
    while i < len(escaped_name):
        char = escaped_name[i]
        i += 1
        if char == "\\":
            next_char = escaped_name[i]
            i += 1
            if next_char == "\\":
                name += "\\"
            elif next_char == "s":
                name += "/"
            else:
                raise RuntimeError
        else:
            name += char
    return name


_ALLOWED_COLUMN_TYPES: Dict[str, Tuple[Type, ...]] = {
    "bool": (bool, np.bool_),
    "int": (int, np.integer),
    "float": (float, np.floating),
    "str": (str,),
    "datetime": (datetime, np.datetime64),
    "Category": (str,),
    "array": (
        np.ndarray,
        list,
        tuple,
        range,
        bool,
        int,
        float,
        np.bool_,
        np.integer,
        np.floating,
    ),
<<<<<<< HEAD
    "Window": (np.ndarray, list, tuple),
    "BoundingBox": (np.ndarray, list, tuple, range),
    "Embedding": (spotlight_dtypes.Embedding, np.ndarray, list, tuple),
    "Sequence1D": (spotlight_dtypes.Sequence1D, np.ndarray, list, tuple),
=======
    "Window": (np.ndarray, list, tuple, range),
    "Embedding": (spotlight_dtypes.Embedding, np.ndarray, list, tuple, range),
    "Sequence1D": (spotlight_dtypes.Sequence1D, np.ndarray, list, tuple, range),
>>>>>>> 7328f92d
    "Audio": (spotlight_dtypes.Audio, bytes, str, os.PathLike),
    "Image": (spotlight_dtypes.Image, bytes, str, os.PathLike, np.ndarray, list, tuple),
    "Mesh": (spotlight_dtypes.Mesh, trimesh.Trimesh, str, os.PathLike),
    "Video": (spotlight_dtypes.Video, bytes, str, os.PathLike),
}
_ALLOWED_COLUMN_DTYPES: Dict[str, Tuple[Type, ...]] = {
    "bool": (np.bool_,),
    "int": (np.integer,),
    "float": (np.floating,),
    "datetime": (np.datetime64,),
    "Window": (np.floating,),
    "BoundingBox": (np.floating,),
    "Embedding": (np.floating,),
}


def _check_valid_value_type(value: Any, dtype: spotlight_dtypes.DType) -> bool:
    """
    Check if a value is suitable for the given column type. Instances of the
    given type are always suitable for its type, but extra types from
    `_ALLOWED_COLUMN_TYPES` are also checked.
    """
    allowed_types = _ALLOWED_COLUMN_TYPES.get(dtype.name, ())
    return isinstance(value, allowed_types)


def _check_valid_value_dtype(
    value_dtype: np.dtype, dtype: spotlight_dtypes.DType
) -> bool:
    """
    Check if an array with the given dtype is suitable for the given column type.
    Only types from `_ALLOWED_COLUMN_DTYPES` are checked. All other column types
    are assumed to have no dtype equivalent.
    """
    allowed_dtypes = _ALLOWED_COLUMN_DTYPES.get(dtype.name, ())
    return any(
        np.issubdtype(value_dtype, allowed_dtype) for allowed_dtype in allowed_dtypes
    )


def _check_valid_array(
    value: Any, dtype: spotlight_dtypes.DType
) -> TypeGuard[np.ndarray]:
    """
    Check if a value is an array and its type is suitable for the given column type.
    """
    return isinstance(value, np.ndarray) and _check_valid_value_dtype(
        value.dtype, dtype
    )


class Dataset:

    """
    Spotlight dataset.
    """

    _filepath: str
    _mode: str
    _h5_file: h5py.File
    _closed: bool
    _column_names: Set[str]
    _length: int

    @staticmethod
    def _user_column_attributes(dtype: spotlight_dtypes.DType) -> Dict[str, Type]:
        attribute_names = {
            "order": int,
            "hidden": bool,
            "optional": bool,
            "default": object,
            "description": str,
            "tags": list,
        }
        if (
            spotlight_dtypes.is_scalar_dtype(dtype)
            or spotlight_dtypes.is_str_dtype(dtype)
            or spotlight_dtypes.is_category_dtype(dtype)
            or spotlight_dtypes.is_window_dtype(dtype)
            or spotlight_dtypes.is_bounding_box_dtype(dtype)
        ):
            attribute_names["editable"] = bool
        if spotlight_dtypes.is_category_dtype(dtype):
            attribute_names["categories"] = dict
        if spotlight_dtypes.is_sequence_1d_dtype(dtype):
            attribute_names["x_label"] = str
            attribute_names["y_label"] = str
        if spotlight_dtypes.is_filebased_dtype(dtype):
            attribute_names["lookup"] = dict
            attribute_names["external"] = bool
        if spotlight_dtypes.is_audio_dtype(dtype):
            attribute_names["lossy"] = bool
        return attribute_names

    @classmethod
    def _default_default(cls, dtype: spotlight_dtypes.DType) -> Any:
        if spotlight_dtypes.is_bool_dtype(dtype):
            return False
        if spotlight_dtypes.is_int_dtype(dtype):
            return 0
        if spotlight_dtypes.is_float_dtype(dtype):
            return float("nan")
        if spotlight_dtypes.is_str_dtype(dtype):
            return ""
        if spotlight_dtypes.is_datetime_dtype(dtype):
            return np.datetime64("NaT")
        if spotlight_dtypes.is_window_dtype(dtype):
            return np.full(2, np.nan)
        if spotlight_dtypes.is_bounding_box_dtype(dtype):
            return np.full(4, np.nan)
        return None

    def __init__(self, filepath: PathType, mode: str):
        self._filepath = os.path.abspath(filepath)
        self._check_mode(mode)
        self._mode = mode
        dirpath = os.path.dirname(self._filepath)
        if self._mode in ("w", "w-", "x", "a"):
            os.makedirs(dirpath, exist_ok=True)
        elif not os.path.isdir(dirpath):
            raise FileNotFoundError(f"File {filepath} does not exist.")
        self._closed = True
        self._column_names = set()
        self._length = 0

    @property
    def filepath(self) -> str:
        """
        Dataset file name.
        """
        return self._filepath

    @property
    def mode(self) -> str:
        """
        Dataset file open mode.
        """
        return self._mode

    def __enter__(self) -> "Dataset":
        self.open()
        return self

    def __exit__(self, *args: Any) -> None:
        self.close()

    def __delitem__(self, item: Union[str, IndexType, Indices1dType]) -> None:
        """
        Delete a dataset column or row.

        Example:
            >>> from renumics.spotlight import Dataset
            >>> with Dataset("docs/example.h5", "w") as dataset:
            ...     dataset.append_bool_column("bools", [True, False, False, True])
            ...     dataset.append_int_column("ints", [-1, 0, 1, 2])
            ...     dataset.append_float_column("floats", [-1.0, 0.0, 1.0, float("nan")])
            ...     print(len(dataset))
            ...     print(sorted(dataset.keys()))
            4
            ['bools', 'floats', 'ints']
            >>> with Dataset("docs/example.h5", "a") as dataset:
            ...     del dataset[-1]
            ...     print(len(dataset))
            ...     print(sorted(dataset.keys()))
            3
            ['bools', 'floats', 'ints']
            >>> with Dataset("docs/example.h5", "a") as dataset:
            ...     del dataset["bools"]
            ...     del dataset["floats"]
            ...     print(len(dataset))
            ...     print(sorted(dataset.keys()))
            3
            ['ints']
        """
        self._assert_is_writable()
        if isinstance(item, str):
            self._assert_column_exists(item)
            del self._h5_file[item]
            try:
                del self._h5_file[f"__group__/{item}"]
            except KeyError:
                pass
            self._column_names.discard(item)
            if not self._column_names:
                self._length = 0
                self._update_internal_columns()
        elif isinstance(item, (slice, list, np.ndarray)):
            mask = np.full(self._length, True)
            try:
                mask[item] = False
            except Exception as e:
                raise exceptions.InvalidIndexError(
                    f"Indices {item} of type `{type(item)}` do not match "
                    f"to the dataset with the length {self._length}."
                ) from e
            keep_indices = np.nonzero(mask)[0]
            length = len(keep_indices)
            if length == self._length:
                logger.warning(
                    "No rows removed because the given indices reference no elements."
                )
                return
            start = (~mask).argmax() if length else 0
            start = cast(int, start)
            keep_indices = keep_indices[start:]
            for column_name in self.keys() + INTERNAL_COLUMN_NAMES:
                column = self._h5_file[column_name]
                column[start:length] = column[keep_indices]
                column.resize(length, axis=0)
            self._length = length
        elif is_integer(item):
            self._assert_index_exists(item)
            item = cast(int, item)
            if item < 0:
                item += self._length
            for column_name in self.keys() + INTERNAL_COLUMN_NAMES:
                column = self._h5_file[column_name]
                raw_values = column[item + 1 :]
                if spotlight_dtypes.is_embedding_dtype(self._get_dtype(column)):
                    raw_values = list(raw_values)
                column[item:-1] = raw_values
                column.resize(self._length - 1, axis=0)
            self._length -= 1
        else:
            raise exceptions.InvalidIndexError(
                f"`item` argument should be a string or an index/indices, but"
                f"value {item} of type `{type(item)}` received.`"
            )
        self._update_generation_id()

    @overload
    def __getitem__(
        self, item: Union[str, Tuple[str, Indices1dType], Tuple[Indices1dType, str]]
    ) -> np.ndarray:
        ...

    @overload
    def __getitem__(self, item: IndexType) -> Dict[str, Optional[OutputType]]:
        ...

    @overload
    def __getitem__(
        self, item: Union[Tuple[str, IndexType], Tuple[IndexType, str]]
    ) -> Optional[OutputType]:
        ...

    def __getitem__(
        self,
        item: Union[
            str,
            IndexType,
            Tuple[str, Union[IndexType, Indices1dType]],
            Tuple[Union[IndexType, Indices1dType], str],
        ],
    ) -> Union[np.ndarray, Dict[str, Optional[OutputType]], Optional[OutputType]]:
        """
        Get a dataset column, row or value.

        Example:
            >>> from renumics.spotlight import Dataset
            >>> with Dataset("docs/example.h5", "w") as dataset:
            ...     dataset.append_bool_column("bools", [True, False, False])
            ...     dataset.append_int_column("ints", [-1, 0, 1])
            ...     dataset.append_float_column("floats", [-1.0, 0.0, 1.0])
            >>> with Dataset("docs/example.h5", "r") as dataset:
            ...     print("bools:", dataset["bools"])
            ...     print("ints:", dataset["ints"])
            ...     row = dataset[0]
            ...     print("0th row:", [(key, row[key]) for key in sorted(row.keys())])
            ...     row = dataset[1]
            ...     print("1th row:", [(key, row[key]) for key in sorted(row.keys())])
            ...     print(dataset["ints", 2])
            ...     print(dataset[2, "floats"])
            bools: [ True False False]
            ints: [-1  0  1]
            0th row: [('bools', True), ('floats', -1.0), ('ints', -1)]
            1th row: [('bools', False), ('floats', 0.0), ('ints', 0)]
            1
            1.0
        """
        self._assert_is_opened()
        if is_integer(item):
            self._assert_index_exists(item)
            return {
                column_name: self._get_value(self._h5_file[column_name], item)
                for column_name in self._column_names
            }
        column_name, index = self._prepare_item(item)  # type: ignore
        self._assert_column_exists(column_name, internal=True)
        column = self._h5_file[column_name]
        if is_integer(index):
            return self._get_value(column, index, check_index=True)
        if index is None or isinstance(index, (slice, list, np.ndarray)):
            return self._get_column(column, index)
        raise exceptions.InvalidIndexError(
            f"Invalid index {index} of type `{type(index)}` received."
        )

    @overload
    def __setitem__(
        self,
        item: Union[str, Tuple[str, Indices1dType], Tuple[Indices1dType, str]],
        value: Union[ColumnInputType, Iterable[ColumnInputType]],
    ) -> None:
        ...

    @overload
    def __setitem__(self, item: IndexType, value: Dict[str, ColumnInputType]) -> None:
        ...

    @overload
    def __setitem__(
        self,
        item: Union[Tuple[str, IndexType], Tuple[IndexType, str]],
        value: ColumnInputType,
    ) -> None:
        ...

    def __setitem__(
        self,
        item: Union[
            str,
            IndexType,
            Tuple[str, Union[IndexType, Indices1dType]],
            Tuple[Union[IndexType, Indices1dType], str],
        ],
        value: Union[
            ColumnInputType, Iterable[ColumnInputType], Dict[str, ColumnInputType]
        ],
    ) -> None:
        """
        Set a dataset column, row or value.

        Example:
            >>> from renumics.spotlight import Dataset
            >>> with Dataset("docs/example.h5", "w") as dataset:
            ...     dataset.append_bool_column("bools", [True, False, False])
            ...     dataset.append_int_column("ints", [-1, 0, 1])
            ...     dataset.append_float_column("floats", [-1.0, 0.0, 1.0])
            >>> with Dataset("docs/example.h5", "a") as dataset:
            ...     row = dataset[0]
            ...     print("0th row before:", [(key, row[key]) for key in sorted(row.keys())])
            ...     dataset[0] = {"bools": True, "ints": 5, "floats": float("inf")}
            ...     row = dataset[0]
            ...     print("0th row after:", [(key, row[key]) for key in sorted(row.keys())])
            0th row before: [('bools', True), ('floats', -1.0), ('ints', -1)]
            0th row after: [('bools', True), ('floats', inf), ('ints', 5)]
            >>> with Dataset("docs/example.h5", "a") as dataset:
            ...     print(dataset["bools", 2])
            ...     dataset["bools", 2] = True
            ...     print(dataset["bools", 2])
            False
            True
            >>> with Dataset("docs/example.h5", "a") as dataset:
            ...     print(dataset["floats", 0])
            ...     dataset[0, "floats"] = -5.0
            ...     print(dataset["floats", 0])
            inf
            -5.0
        """

        self._assert_is_writable()
        if is_integer(item):
            self._assert_index_exists(item)
            if not isinstance(value, dict):
                raise exceptions.InvalidDTypeError(
                    f"Dataset row should be a dict, but value {value} of type "
                    f"`{type(value)}` received.`"
                )
            self._set_row(item, value)
        else:
            column_name, index = self._prepare_item(item)  # type: ignore
            self._assert_column_exists(column_name)
            column = self._h5_file[column_name]
            if is_integer(index):
                self._set_value(column, index, value, check_index=True)  # type: ignore
            elif index is None or isinstance(index, (slice, list, np.ndarray)):
                self._set_column(column, value, index, preserve_values=True)  # type: ignore
            else:
                raise exceptions.InvalidIndexError(
                    f"Invalid index {index} of type `{type(index)}` received."
                )
        self._update_generation_id()

    @staticmethod
    def _prepare_item(
        item: Union[
            str,
            Tuple[str, Union[IndexType, Indices1dType]],
            Tuple[Union[IndexType, Indices1dType], str],
        ],
    ) -> Tuple[str, Optional[Union[IndexType, Indices1dType]]]:
        if isinstance(item, str):
            return item, None
        if isinstance(item, tuple) and len(item) == 2:
            if isinstance(item[0], str):
                return item
            if isinstance(item[1], str):
                return item[1], item[0]
        raise exceptions.InvalidIndexError(
            f"dataset index should be a string, an index or a pair of a string "
            f"and an index/indices, but value {item} of type `{type(item)}` received."
        )

    def __iadd__(
        self, other: Union[Dict[str, ColumnInputType], "Dataset"]
    ) -> "Dataset":
        if isinstance(other, dict):
            self.append_row(**other)
            return self
        if isinstance(other, Dataset):
            self.append_dataset(other)
            return self
        raise TypeError(
            f"`other` argument should be a dict or an `Dataset` instance, "
            f"but value {other} of type `{type(other)}` received.`"
        )

    def __len__(self) -> int:
        return self._length

    def __str__(self) -> str:
        return self._pretty_table().get_string()

    def open(self, mode: Optional[str] = None) -> None:
        """
        Open previously closed file or reopen file with another mode.

        Args:
            mode: Optional open mode. If not given, use `self.mode`.
        """
        if mode is not None and mode != self._mode:
            self._check_mode(mode)
            self.close()
            self._mode = mode
        if self._closed:
            self._h5_file = h5py.File(self._filepath, self._mode, locking=False)
            self._closed = False
            self._column_names, self._length = self._get_column_names_and_length()
            if self._is_writable():
                if "spotlight_generation_id" not in self._h5_file.attrs:
                    self._h5_file.attrs["spotlight_generation_id"] = np.uint64(0)
                self._append_internal_columns()
            self._column_names.difference_update(set(INTERNAL_COLUMN_NAMES))

    def close(self) -> None:
        """
        Close file.
        """
        if not self._closed:
            if self._is_writable():
                current_time = get_current_datetime().isoformat()
                raw_attrs = self._h5_file.attrs
                # Version could be `None`, but *shouldn't* be.
                raw_attrs["version"] = __version__
                raw_attrs["last_edited_by"] = self._get_username()
                raw_attrs["last_edited_at"] = current_time
                if "created" not in raw_attrs:
                    raw_attrs["created"] = __version__
                if "created_by" not in raw_attrs:
                    raw_attrs["created_by"] = self._get_username()
                if "created_at" not in raw_attrs:
                    raw_attrs["created_at"] = current_time
            self._h5_file.close()
            self._closed = True
            self._column_names = set()
            self._length = 0

    def keys(self) -> List[str]:
        """
        Get dataset column names.
        """
        return list(self._column_names)

    @overload
    def iterrows(self) -> Iterable[Dict[str, Optional[OutputType]]]:
        ...

    @overload
    def iterrows(
        self, column_names: Union[str, Iterable[str]]
    ) -> Union[
        Iterable[Dict[str, Optional[OutputType]]], Iterable[Optional[OutputType]]
    ]:
        ...

    def iterrows(
        self, column_names: Optional[Union[str, Iterable[str]]] = None
    ) -> Union[
        Iterable[Dict[str, Optional[OutputType]]], Iterable[Optional[OutputType]]
    ]:
        """
        Iterate through dataset rows.
        """
        self._assert_is_opened()
        if isinstance(column_names, str):
            self._assert_column_exists(column_names)
            column = self._h5_file[column_names]
            dtype = self._get_dtype(column)
            if column.attrs.get("external", False):
                for value in column:
                    yield self._decode_external_value(value, dtype)
            elif self._is_ref_column(column):
                for ref in column:
                    yield self._decode_ref_value(ref, dtype, column_names)
            else:
                for value in column:
                    yield self._decode_simple_value(value, dtype)
        else:
            if column_names is None:
                column_names = self._column_names
            else:
                column_names = set(column_names)
                if column_names.difference(self._column_names):
                    raise exceptions.ColumnNotExistsError(
                        'Columns "'
                        + '", "'.join(column_names.difference(self._column_names))
                        + '" do not exist.'
                    )
            columns = {
                column_name: self._h5_file[column_name] for column_name in column_names
            }
            for i in range(self._length):
                yield {
                    column_name: self._get_value(column, i)
                    for column_name, column in columns.items()
                }

    def from_pandas(
        self,
        df: pd.DataFrame,
        index: bool = False,
        dtypes: Optional[Dict[str, Any]] = None,
        workdir: Optional[PathType] = None,
    ) -> None:
        """
        Import a pandas dataframe to the dataset.

        Only scalar types supported by the Spotlight dataset are imported, the
        other are printed in a warning message.

        Args:
            df: `pandas.DataFrame` to import.
            index: Whether to import index of the dataframe as regular dataset
                column.
            dtypes: Optional dict with mapping `column name -> column type` with
                column types allowed by Spotlight.
            workdir: Optional folder where audio/images/meshes are stored. If
                `None`, current folder is used.

        Example:
            >>> from datetime import datetime
            >>> import pandas as pd
            >>> from renumics.spotlight import Dataset
            >>> df = pd.DataFrame(
            ...     {
            ...         "bools": [True, False, False],
            ...         "ints": [-1, 0, 1],
            ...         "floats": [-1.0, 0.0, 1.0],
            ...         "strings": ["a", "b", "c"],
            ...         "datetimes": datetime.now().astimezone(),
            ...     }
            ... )
            >>> with Dataset("docs/example.h5", "w") as dataset:
            ...     dataset.from_pandas(df, index=False)
            >>> with Dataset("docs/example.h5", "r") as dataset:
            ...     print(len(dataset))
            ...     print(sorted(dataset.keys()))
            3
            ['bools', 'datetimes', 'floats', 'ints', 'strings']
        """
        self._assert_is_writable()

        if not df.columns.is_unique:
            raise exceptions.DatasetColumnsNotUnique(
                "DataFrame's columns are not unique"
            )

        if index:
            df = df.reset_index(level=df.index.names)  # type: ignore
        else:
            df = df.copy()
        df.columns = pd.Index([str(column) for column in df.columns])

        if dtypes is None:
            dtypes = {}

        inferred_dtypes = infer_dtypes(
            df,
            {
                col: spotlight_dtypes.create_dtype(dtype)
                for col, dtype in dtypes.items()
            },
        )

        for column_name in df.columns:
            try:
                column = df[column_name]
                dtype = inferred_dtypes[column_name]

                column = prepare_column(column, dtype)

                if workdir is not None and spotlight_dtypes.is_filebased_dtype(dtype):
                    # For file-based data types, relative paths should be resolved.
                    str_mask = is_string_mask(column)
                    column[str_mask] = column[str_mask].apply(
                        lambda x: prepare_path_or_url(x, workdir)  # type: ignore
                    )

                attrs = {}

                if spotlight_dtypes.is_category_dtype(dtype):
                    attrs["categories"] = column.cat.categories.to_list()
                    values = column.to_numpy()
                    # `pandas` uses `NaN`s for unknown values, we use `None`.
                    values = np.where(pd.isna(values), np.array(None), values)
                elif spotlight_dtypes.is_datetime_dtype(dtype):
                    values = column.to_numpy("datetime64[us]")
                else:
                    values = column.to_numpy()

                if spotlight_dtypes.is_filebased_dtype(dtype):
                    attrs["external"] = False  # type: ignore
                    attrs["lookup"] = False  # type: ignore

                self.append_column(
                    column_name,
                    dtype,
                    values,
                    hidden=column_name.startswith("_"),
                    optional=True,
                    **attrs,  # type: ignore
                )
            except Exception as e:
                if column_name in (dtypes or {}):
                    raise e
                logger.warning(
                    f"Column '{column_name}' not imported from "
                    f"`pandas.DataFrame` because of the following error:\n{e}"
                )

    def from_csv(
        self,
        filepath: PathType,
        dtypes: Optional[Dict[str, Any]] = None,
        columns: Optional[Iterable[str]] = None,
        workdir: Optional[PathType] = None,
    ) -> None:
        """
        Args:
            filepath: Path of csv file to read.
            dtype: Optional dict with mapping `column name -> column type` with
                column types allowed by Spotlight.
            columns: Optional columns to read from csv. If not set, read all
                columns.
            workdir: Optional folder where audio/images/meshes are stored. If
                `None`, csv folder is used.
        """
        if columns is not None:
            columns = list(set(columns))
        df: pd.DataFrame = pd.read_csv(filepath, usecols=columns or None)
        if workdir is None:
            workdir = os.path.dirname(filepath)
        self.from_pandas(df, index=False, dtypes=dtypes, workdir=workdir)

    def to_pandas(self) -> pd.DataFrame:
        """
        Export the dataset to pandas dataframe.

        Only scalar types of the Spotlight dataset are exported, the others are
        printed in a warning message.

        Returns:
            `pandas.DataFrame` filled with the data of the Spotlight dataset.

        Example:
            >>> import pandas as pd
            >>> from renumics.spotlight import Dataset
            >>> with Dataset("docs/example.h5", "w") as dataset:
            ...     dataset.append_bool_column("bools", [True, False, False])
            ...     dataset.append_int_column("ints", [-1, 0, 1])
            ...     dataset.append_float_column("floats", [-1.0, 0.0, 1.0])
            ...     dataset.append_string_column("strings", ["a", "b", "c"])
            ...     dataset.append_datetime_column("datetimes", optional=True)
            >>> with Dataset("docs/example.h5", "r") as dataset:
            ...     df = dataset.to_pandas()
            >>> print(len(df))
            3
            >>> print(df.columns.sort_values())
            Index(['bools', 'datetimes', 'floats', 'ints', 'strings'], dtype='object')
        """
        self._assert_is_opened()
        df = pd.DataFrame()
        for column_name in self._column_names:
            dtype = self.get_dtype(column_name)
            if spotlight_dtypes.is_datetime_dtype(dtype):
                df[column_name] = create_typed_series(dtype, self[column_name])
            elif (
                spotlight_dtypes.is_scalar_dtype(dtype)
                or spotlight_dtypes.is_str_dtype(dtype)
                or spotlight_dtypes.is_category_dtype(dtype)
            ):
                df[column_name] = create_typed_series(
                    dtype, self._h5_file[column_name][:]
                )

        not_exported_columns = self._column_names.difference(df.columns)
        if len(not_exported_columns) > 0:
            logger.warning(
                'Columns "'
                + '", "'.join(not_exported_columns)
                + '" not appended to the dataframe. Please export them manually.'
            )
        return df

    def append_bool_column(
        self,
        name: str,
        values: Union[BoolColumnInputType, Iterable[BoolColumnInputType]] = None,
        order: Optional[int] = None,
        hidden: bool = False,
        optional: bool = False,
        default: BoolColumnInputType = False,
        description: Optional[str] = None,
        tags: Optional[List[str]] = None,
        editable: bool = True,
    ) -> None:
        """
        Create and optionally fill a boolean column.

        Args:
            name: Column name.
            values: Optional column values. If a single value, the whole column
                filled with this value.
            order: Optional Spotlight priority order value. `None` means the
                lowest priority.
            hidden: Whether column is hidden in Spotlight.
            optional: Whether column is optional.
            default: Value to use by default if column is optional and no value
                or `None` is given.
            description: Optional column description.
            tags: Optional tags for the column.
            editable: Whether column is editable in Spotlight.

        Example:
            >>> from renumics.spotlight import Dataset
            >>> value = False
            >>> with Dataset("docs/example.h5", "w") as dataset:
            ...     dataset.append_bool_column("bool_values", 5*[value])
            >>> with Dataset("docs/example.h5", "r") as dataset:
            ...     print(dataset["bool_values", 2])
            False
        """
        self._append_column(
            name,
            spotlight_dtypes.bool_dtype,
            values,
            np.dtype(bool),
            order,
            hidden,
            optional,
            default,
            description,
            tags,
            editable=editable,
        )

    def append_int_column(
        self,
        name: str,
        values: Union[IntColumnInputType, Iterable[IntColumnInputType]] = None,
        order: Optional[int] = None,
        hidden: bool = False,
        optional: bool = False,
        default: IntColumnInputType = -1,
        description: Optional[str] = None,
        tags: Optional[List[str]] = None,
        editable: bool = True,
    ) -> None:
        """
        Create and optionally fill an integer column.

        Args:
            name: Column name.
            values: Optional column values. If a single value, the whole column
                filled with this value.
            order: Optional Spotlight priority order value. `None` means the
                lowest priority.
            hidden: Whether column is hidden in Spotlight.
            optional: Whether column is optional.
            default: Value to use by default if column is optional and no value
                or `None` is given.
            description: Optional column description.
            tags: Optional tags for the column.
            editable: Whether column is editable in Spotlight.

        Example:
            Find a similar example usage in
            `renumics.spotlight.dataset.Dataset.append_bool_column`.
        """
        self._append_column(
            name,
            spotlight_dtypes.int_dtype,
            values,
            np.dtype(int),
            order,
            hidden,
            optional,
            default,
            description,
            tags,
            editable=editable,
        )

    def append_float_column(
        self,
        name: str,
        values: Union[FloatColumnInputType, Iterable[FloatColumnInputType]] = None,
        order: Optional[int] = None,
        hidden: bool = False,
        optional: bool = False,
        default: FloatColumnInputType = None,
        description: Optional[str] = None,
        tags: Optional[List[str]] = None,
        editable: bool = True,
    ) -> None:
        """
        Create and optionally fill a float column.

        Args:
            name: Column name.
            values: Optional column values. If a single value, the whole column
                filled with this value.
            order: Optional Spotlight priority order value. `None` means the
                lowest priority.
            hidden: Whether column is hidden in Spotlight.
            optional: Whether column is optional. If `default` other than NaN is
                specified, `optional` is automatically set to `True`.
            default: Value to use by default if column is optional and no value
                or `None` is given.
            description: Optional column description.
            tags: Optional tags for the column.
            editable: Whether column is editable in Spotlight.

        Example:
            Find a similar example usage in
            `renumics.spotlight.dataset.Dataset.append_bool_column`.
        """
        self._append_column(
            name,
            spotlight_dtypes.float_dtype,
            values,
            np.dtype(float),
            order,
            hidden,
            optional,
            default,
            description,
            tags,
            editable=editable,
        )

    def append_string_column(
        self,
        name: str,
        values: Union[StringColumnInputType, Iterable[StringColumnInputType]] = None,
        order: Optional[int] = None,
        hidden: bool = False,
        optional: bool = False,
        default: Optional[str] = None,
        description: Optional[str] = None,
        tags: Optional[List[str]] = None,
        editable: bool = True,
    ) -> None:
        """
        Create and optionally fill a float column.

        Args:
            name: Column name.
            values: Optional column values. If a single value, the whole column
                filled with this value.
            order: Optional Spotlight priority order value. `None` means the
                lowest priority.
            hidden: Whether column is hidden in Spotlight.
            optional: Whether column is optional. If `default` other than empty
                string is specified, `optional` is automatically set to `True`.
            default: Value to use by default if column is optional and no value
                or `None` is given.
            description: Optional column description.
            tags: Optional tags for the column.
            editable: Whether column is editable in Spotlight.

        Example:
            Find a similar example usage in
            `renumics.spotlight.dataset.Dataset.append_bool_column`.
        """
        self._append_column(
            name,
            spotlight_dtypes.str_dtype,
            values,
            h5py.string_dtype(),
            order,
            hidden,
            optional,
            default,
            description,
            tags,
            editable=editable,
        )

    def append_datetime_column(
        self,
        name: str,
        values: Union[
            DatetimeColumnInputType, Iterable[DatetimeColumnInputType]
        ] = None,
        order: Optional[int] = None,
        hidden: bool = False,
        optional: bool = False,
        default: DatetimeColumnInputType = None,
        description: Optional[str] = None,
        tags: Optional[List[str]] = None,
    ) -> None:
        """
        Create and optionally fill a datetime column.

        Args:
            name: Column name.
            values: Optional column values. If a single value, the whole column
                filled with this value.
            order: Optional Spotlight priority order value. `None` means the
                lowest priority.
            hidden: Whether column is hidden in Spotlight.
            optional: Whether column is optional. If `default` other than `None`
                is specified, `optional` is automatically set to `True`.
            default: Value to use by default if column is optional and no value
                or `None` is given.
            description: Optional column description.
            tags: Optional tags for the column.

        Example:
            >>> import numpy as np
            >>> import datetime
            >>> from renumics.spotlight import Dataset
            >>> date = datetime.datetime.now()
            >>> with Dataset("docs/example.h5", "w") as dataset:
            ...     dataset.append_datetime_column("dates", 5*[date])
            >>> with Dataset("docs/example.h5", "r") as dataset:
            ...     print(dataset["dates", 2] < datetime.datetime.now())
            True
        """
        self._append_column(
            name,
            spotlight_dtypes.datetime_dtype,
            values,
            h5py.string_dtype(),
            order,
            hidden,
            optional,
            default,
            description,
            tags,
        )

    def append_array_column(
        self,
        name: str,
        values: Union[ArrayColumnInputType, Iterable[ArrayColumnInputType]] = None,
        order: Optional[int] = None,
        hidden: bool = False,
        optional: bool = False,
        default: ArrayColumnInputType = None,
        description: Optional[str] = None,
        tags: Optional[List[str]] = None,
    ) -> None:
        """
        Create and optionally fill a numpy array column.

        Args:
            name: Column name.
            values: Optional column values. If a single value, the whole column
                filled with this value.
            order: Optional Spotlight priority order value. `None` means the
                lowest priority.
            hidden: Whether column is hidden in Spotlight.
            optional: Whether column is optional. If `default` other than `None`
                is specified, `optional` is automatically set to `True`.
            default: Value to use by default if column is optional and no value
                or `None` is given.
            description: Optional column description.
            tags: Optional tags for the column.

        Example:
            >>> import numpy as np
            >>> from renumics.spotlight import Dataset
            >>> array_data = np.random.rand(5,3)
            >>> with Dataset("docs/example.h5", "w") as dataset:
            ...     dataset.append_array_column("arrays", 5*[array_data])
            >>> with Dataset("docs/example.h5", "r") as dataset:
            ...     print(dataset["arrays", 2].shape)
            (5, 3)
        """
        self._append_column(
            name,
            spotlight_dtypes.array_dtype,
            values,
            h5py.string_dtype(),
            order,
            hidden,
            optional,
            default,
            description,
            tags,
        )

    def append_categorical_column(
        self,
        name: str,
        values: Union[
            CategoricalColumnInputType, Iterable[CategoricalColumnInputType]
        ] = None,
        order: Optional[int] = None,
        hidden: bool = False,
        optional: bool = False,
        default: Optional[str] = None,
        description: Optional[str] = None,
        tags: Optional[List[str]] = None,
        editable: bool = True,
        categories: Optional[Union[Iterable[str], Dict[str, int]]] = None,
    ) -> None:
        """
        Create and optionally fill a categorical column.

        Args:
            name: Column name.
            categories: The allowed categories for this column ("" is not allowed)
            values: Optional column values. If a single value, the whole column
                filled with this value.
            order: Optional Spotlight priority order value. `None` means the
                lowest priority.
            hidden: Whether column is hidden in Spotlight.
            optional: Whether column is optional. If `default` other than empty
                string is specified, `optional` is automatically set to `True`.
            default: Value to use by default if column is optional and no value
                or `None` is given.
            description: Optional column description.
            tags: Optional tags for the column.
            editable: Whether column is editable in Spotlight.

        Example:
            Find an example usage in  `renumics.spotlight.dtypes.Category`.
        """
        self._append_column(
            name,
            spotlight_dtypes.CategoryDType(categories),
            values,
            np.dtype("int32"),
            order,
            hidden,
            optional,
            default,
            description,
            tags,
            editable=editable,
        )

    def append_embedding_column(
        self,
        name: str,
        values: Union[
            EmbeddingColumnInputType, Iterable[EmbeddingColumnInputType]
        ] = None,
        order: Optional[int] = None,
        hidden: bool = False,
        optional: bool = False,
        default: EmbeddingColumnInputType = None,
        description: Optional[str] = None,
        tags: Optional[List[str]] = None,
        length: Optional[int] = None,
        dtype: Union[str, np.dtype] = "float32",
    ) -> None:
        """
        Create and optionally fill a mesh column.

        Args:
            name: Column name.
            values: Optional column values. If a single value, the whole column
                filled with this value.
            order: Optional Spotlight priority order value. `None` means the
                lowest priority.
            hidden: Whether column is hidden in Spotlight.
            optional: Whether column is optional. If `default` other than `None`
                is specified, `optional` is automatically set to `True`.
            default: Value to use by default if column is optional and no value
                or `None` is given.
            description: Optional column description.
            tags: Optional tags for the column.
            dtype: A valid float numpy dtype. Default is "float32".

        Example:
            Find an example usage in `renumics.spotlight.dtypes.Embedding`.
        """
        np_dtype = np.dtype(dtype)
        if np_dtype.str[1] != "f":
            raise ValueError(
                f'A float `dtype` expected, but dtype "{np_dtype.name}" received.'
            )
        self._append_column(
            name,
            spotlight_dtypes.EmbeddingDType(length),
            values,
            h5py.vlen_dtype(np_dtype),
            order,
            hidden,
            optional,
            default,
            description,
            tags,
        )

    def append_sequence_1d_column(
        self,
        name: str,
        values: Union[
            Sequence1DColumnInputType, Iterable[Sequence1DColumnInputType]
        ] = None,
        order: Optional[int] = None,
        hidden: bool = False,
        optional: bool = False,
        default: Sequence1DColumnInputType = None,
        description: Optional[str] = None,
        tags: Optional[List[str]] = None,
        x_label: Optional[str] = None,
        y_label: Optional[str] = None,
    ) -> None:
        """
        Create and optionally fill a 1d-sequence column.

        Args:
            name: Column name.
            values: Optional column values. If a single value, the whole column
                filled with this value.
            order: Optional Spotlight priority order value. `None` means the
                lowest priority.
            hidden: Whether column is hidden in Spotlight.
            optional: Whether column is optional. If `default` other than `None`
                is specified, `optional` is automatically set to `True`.
            default: Value to use by default if column is optional and no value
                or `None` is given.
            description: Optional column description.
            tags: Optional tags for the column.
            x_label: Optional x-axis label.
            y_label: Optional y-axis label. If `None`, column name is taken.

        Example:
            Find an example usage in  `renumics.spotlight.dtypes.Sequence1D`.
        """
        if x_label is None:
            x_label = "x"
        if y_label is None:
            y_label = name
        self._append_column(
            name,
            spotlight_dtypes.Sequence1DDType(x_label, y_label),
            values,
            h5py.string_dtype(),
            order,
            hidden,
            optional,
            default,
            description,
            tags,
        )

    def append_mesh_column(
        self,
        name: str,
        values: Optional[
            Union[MeshColumnInputType, Iterable[Optional[MeshColumnInputType]]]
        ] = None,
        order: Optional[int] = None,
        hidden: bool = False,
        optional: bool = False,
        default: Optional[MeshColumnInputType] = None,
        description: Optional[str] = None,
        tags: Optional[List[str]] = None,
        lookup: Optional[
            Union[
                BoolType, Iterable[MeshColumnInputType], Dict[str, MeshColumnInputType]
            ]
        ] = None,
        external: bool = False,
    ) -> None:
        """
        Create and optionally fill a mesh column.

        Args:
            name: Column name.
            values: Optional column values. If a single value, the whole column
                filled with this value.
            order: Optional Spotlight priority order value. `None` means the
                lowest priority.
            hidden: Whether column is hidden in Spotlight.
            optional: Whether column is optional. If `default` other than `None`
                is specified, `optional` is automatically set to `True`.
            default: Value to use by default if column is optional and no value
                or `None` is given.
            description: Optional column description.
            tags: Optional tags for the column.
            lookup: Optional data lookup/flag for automatic lookup creation.
                If `False` (default if `external` is `True`), never add data to
                lookup.
                If `True` (default if `external` is `False`), add all given
                files to the lookup, do nothing for explicitly given data.
                If lookup is given, store it explicit, further behaviour is as
                for `True`. If lookup is not a dict, keys are created automatically.
            external: Whether column should only contain paths/URLs to data and
                load it on demand.

        Example:
            Find an example usage in `renumics.spotlight.dtypes.Mesh`.
        """
        self._append_column(
            name,
            spotlight_dtypes.mesh_dtype,
            values,
            h5py.string_dtype(),
            order,
            hidden,
            optional,
            default,
            description,
            tags,
            lookup=not external if lookup is None else lookup,
            external=external,
        )

    def append_image_column(
        self,
        name: str,
        values: Union[ImageColumnInputType, Iterable[ImageColumnInputType]] = None,
        order: Optional[int] = None,
        hidden: bool = False,
        optional: bool = False,
        default: ImageColumnInputType = None,
        description: Optional[str] = None,
        tags: Optional[List[str]] = None,
        lookup: Optional[
            Union[
                BoolType, Iterable[MeshColumnInputType], Dict[str, MeshColumnInputType]
            ]
        ] = None,
        external: bool = False,
    ) -> None:
        """
        Create and optionally fill an image column.

        Args:
            name: Column name.
            values: Optional column values. If a single value, the whole column
                filled with this value.
            order: Optional Spotlight priority order value. `None` means the
                lowest priority.
            hidden: Whether column is hidden in Spotlight.
            optional: Whether column is optional. If `default` other than `None`
                is specified, `optional` is automatically set to `True`.
            default: Value to use by default if column is optional and no value
                or `None` is given.
            description: Optional column description.
            tags: Optional tags for the column.
            lookup: Optional data lookup/flag for automatic lookup creation.
                If `False` (default if `external` is `True`), never add data to
                lookup.
                If `True` (default if `external` is `False`), add all given
                files to the lookup, do nothing for explicitly given data.
                If lookup is given, store it explicit, further behaviour is as
                for `True`. If lookup is not a dict, keys are created automatically.
            external: Whether column should only contain paths/URLs to data and
                load it on demand.

        Example:
            Find an example usage in `renumics.spotlight.dtypes.Image`.
        """
        self._append_column(
            name,
            spotlight_dtypes.image_dtype,
            values,
            h5py.string_dtype(),
            order,
            hidden,
            optional,
            default,
            description,
            tags,
            lookup=not external if lookup is None else lookup,
            external=external,
        )

    def append_audio_column(
        self,
        name: str,
        values: Optional[
            Union[AudioColumnInputType, Iterable[AudioColumnInputType]]
        ] = None,
        order: Optional[int] = None,
        hidden: bool = False,
        optional: bool = False,
        default: ImageColumnInputType = None,
        description: Optional[str] = None,
        tags: Optional[List[str]] = None,
        lookup: Optional[
            Union[
                BoolType, Iterable[MeshColumnInputType], Dict[str, MeshColumnInputType]
            ]
        ] = None,
        external: bool = False,
        lossy: Optional[bool] = None,
    ) -> None:
        """
        Create and optionally fill an audio column.

        Args:
            name: Column name.
            values: Optional column values. If a single value, the whole column
                filled with this value.
            order: Optional Spotlight priority order value. `None` means the
                lowest priority.
            hidden: Whether column is hidden in Spotlight.
            optional: Whether column is optional. If `default` other than `None`
                is specified, `optional` is automatically set to `True`.
            default: Value to use by default if column is optional and no value
                or `None` is given.
            description: Optional column description.
            tags: Optional tags for the column.
            lookup: Optional data lookup/flag for automatic lookup creation.
                If `False` (default if `external` is `True`), never add data to
                lookup.
                If `True` (default if `external` is `False`), add all given
                files to the lookup, do nothing for explicitly given data.
                If lookup is given, store it explicit, further behaviour is as
                for `True`. If lookup is not a dict, keys are created automatically.
            external: Whether column should only contain paths/URLs to data and
                load it on demand.
            lossy: Whether to store data lossy or lossless (default if
                `external` is `False`). Not recomended to use with
                `external=True` since it requires on demand transcoding which
                slows down the execution.

        Example:
            Find an example usage in `renumics.spotlight.media.Audio`.
        """
        attrs = {}
        if lossy is None and external is False:
            lossy = False
        if lossy is not None:
            attrs["lossy"] = lossy
        self._append_column(
            name,
            spotlight_dtypes.audio_dtype,
            values,
            h5py.string_dtype(),
            order,
            hidden,
            optional,
            default,
            description,
            tags,
            lookup=not external if lookup is None else lookup,
            external=external,
            **attrs,
        )

    def append_video_column(
        self,
        name: str,
        values: Optional[
            Union[VideoColumnInputType, Iterable[VideoColumnInputType]]
        ] = None,
        order: Optional[int] = None,
        hidden: bool = False,
        optional: bool = False,
        default: VideoColumnInputType = None,
        description: Optional[str] = None,
        tags: Optional[List[str]] = None,
        lookup: Optional[
            Union[
                BoolType, Iterable[MeshColumnInputType], Dict[str, MeshColumnInputType]
            ]
        ] = None,
        external: bool = False,
    ) -> None:
        """
        Create and optionally fill an video column.

        Args:
            name: Column name.
            values: Optional column values. If a single value, the whole column
                filled with this value.
            order: Optional Spotlight priority order value. `None` means the
                lowest priority.
            hidden: Whether column is hidden in Spotlight.
            optional: Whether column is optional. If `default` other than `None`
                is specified, `optional` is automatically set to `True`.
            default: Value to use by default if column is optional and no value
                or `None` is given.
            description: Optional column description.
            tags: Optional tags for the column.
            lookup: Optional data lookup/flag for automatic lookup creation.
                If `False` (default if `external` is `True`), never add data to
                lookup.
                If `True` (default if `external` is `False`), add all given
                files to the lookup, do nothing for explicitly given data.
                If lookup is given, store it explicit, further behaviour is as
                for `True`. If lookup is not a dict, keys are created automatically.
            external: Whether column should only contain paths/URLs to data and
                load it on demand.
        """
        self._append_column(
            name,
            spotlight_dtypes.video_dtype,
            values,
            h5py.string_dtype(),
            order,
            hidden,
            optional,
            default,
            description,
            tags,
            lookup=not external if lookup is None else lookup,
            external=external,
        )

    def append_window_column(
        self,
        name: str,
        values: Optional[
            Union[WindowColumnInputType, Iterable[WindowColumnInputType]]
        ] = None,
        order: Optional[int] = None,
        hidden: bool = False,
        optional: bool = False,
        default: WindowColumnInputType = None,
        description: Optional[str] = None,
        tags: Optional[List[str]] = None,
        editable: bool = True,
    ) -> None:
        """
        Create and optionally fill window column.

        Args:
            name: Column name.
            values: Optional column values. If a single value, the whole column
                filled with this value.
            order: Optional Spotlight priority order value. `None` means the
                lowest priority.
            hidden: Whether column is hidden in Spotlight.
            optional: Whether column is optional. If `default` other than `None`
                is specified, `optional` is automatically set to `True`.
            default: Value to use by default if column is optional and no value
                or `None` is given.
            description: Optional column description.
            tags: Optional tags for the column.
            editable: Whether column is editable in Spotlight.

        Example:
            Find an example usage in `renumics.spotlight.dtypes.Window`.
        """
        self._append_column(
            name,
            spotlight_dtypes.window_dtype,
            values,
            np.dtype("float32"),
            order,
            hidden,
            optional,
            default,
            description,
            tags,
            editable=editable,
        )

    def append_bounding_box_column(
        self,
        name: str,
        values: Optional[
            Union[BoundingBoxColumnInputType, Iterable[BoundingBoxColumnInputType]]
        ] = None,
        order: Optional[int] = None,
        hidden: bool = False,
        optional: bool = False,
        default: BoundingBoxColumnInputType = None,
        description: Optional[str] = None,
        tags: Optional[List[str]] = None,
        editable: bool = True,
    ) -> None:
        """
        Create and optionally fill axis-aligned bounding box column.

        Args:
            name: Column name.
            values: Optional column values. If a single value, the whole column
                filled with this value.
            order: Optional Spotlight priority order value. `None` means the
                lowest priority.
            hidden: Whether column is hidden in Spotlight.
            optional: Whether column is optional. If `default` other than `None`
                is specified, `optional` is automatically set to `True`.
            default: Value to use by default if column is optional and no value
                or `None` is given.
            description: Optional column description.
            tags: Optional tags for the column.
            editable: Whether column is editable in Spotlight.
        """
        self._append_column(
            name,
            spotlight_dtypes.bounding_box_dtype,
            values,
            np.dtype("float32"),
            order,
            hidden,
            optional,
            default,
            description,
            tags,
            editable=editable,
        )

    def append_column(
        self,
        name: str,
        dtype: Any,
        values: Union[ColumnInputType, Iterable[ColumnInputType]] = None,
        order: Optional[int] = None,
        hidden: bool = False,
        optional: bool = False,
        default: ColumnInputType = None,
        description: Optional[str] = None,
        tags: Optional[List[str]] = None,
        **attrs: Any,
    ) -> None:
        """
        Create and optionally fill a dataset column of the given type.

        Args:
            name: Column name.
            dtype: Column type.
            values: Optional column values. If a single value, the whole column
                filled with this value.
            order: Optional Spotlight priority order value. `None` means the
                lowest priority.
            hidden: Whether column is hidden in Spotlight.
            optional: Whether column is optional. If `default` other than `None`
                is specified, `optional` is automatically set to `True`.
            default: Value to use by default if column is optional and no value
                or `None` is given.
            description: Optional column description.
            tags: Optional tags for the column.
            attrs: Optional arguments for the respective append column method.

        Example:
            >>> from renumics.spotlight import Dataset
            >>> with Dataset("docs/example.h5", "w") as dataset:
            ...     dataset.append_column("int", int, range(5))
            ...     dataset.append_column("float", float, 1.0)
            ...     dataset.append_column("bool", bool, True)
            >>> with Dataset("docs/example.h5", "r") as dataset:
            ...     print(len(dataset))
            ...     print(sorted(dataset.keys()))
            5
            ['bool', 'float', 'int']
            >>> with Dataset("docs/example.h5", "r") as dataset:
            ...     print(dataset["int"])
            ...     print(dataset["bool"])
            ...     print(dataset["float"])
            [0 1 2 3 4]
            [ True  True  True  True  True]
            [1. 1. 1. 1. 1.]
        """
        dtype = spotlight_dtypes.create_dtype(dtype)

        if spotlight_dtypes.is_bool_dtype(dtype):
            append_column_fn: Callable = self.append_bool_column
        elif spotlight_dtypes.is_int_dtype(dtype):
            append_column_fn = self.append_int_column
        elif spotlight_dtypes.is_float_dtype(dtype):
            append_column_fn = self.append_float_column
        elif spotlight_dtypes.is_str_dtype(dtype):
            append_column_fn = self.append_string_column
        elif spotlight_dtypes.is_datetime_dtype(dtype):
            append_column_fn = self.append_datetime_column
        elif spotlight_dtypes.is_category_dtype(dtype):
            append_column_fn = self.append_categorical_column
            if dtype.categories:
                if "categories" in attrs and attrs["categories"] != dtype.categories:
                    raise exceptions.InvalidAttributeError(
                        f"Categories differ between `dtype` ({dtype.categories}) "
                        f"and `categories` ({attrs['categories']}) keyword argument."
                    )
                attrs["categories"] = dtype.categories
        elif spotlight_dtypes.is_array_dtype(dtype):
            append_column_fn = self.append_array_column
        elif spotlight_dtypes.is_window_dtype(dtype):
            append_column_fn = self.append_window_column
        elif spotlight_dtypes.is_bounding_box_dtype(dtype):
            append_column_fn = self.append_bounding_box_column
        elif spotlight_dtypes.is_embedding_dtype(dtype):
            append_column_fn = self.append_embedding_column
            if dtype.length is not None:
                if "length" in attrs and attrs["length"] != dtype.length:
                    raise exceptions.InvalidAttributeError(
                        f"Embedding length differs between `dtype` ({dtype.length}) "
                        f"and `length` ({attrs['length']}) keyword argument."
                    )
                attrs["length"] = dtype.length
        elif spotlight_dtypes.is_sequence_1d_dtype(dtype):
            append_column_fn = self.append_sequence_1d_column
        elif spotlight_dtypes.is_audio_dtype(dtype):
            append_column_fn = self.append_audio_column
        elif spotlight_dtypes.is_image_dtype(dtype):
            append_column_fn = self.append_image_column
        elif spotlight_dtypes.is_mesh_dtype(dtype):
            append_column_fn = self.append_mesh_column
        elif spotlight_dtypes.is_video_dtype(dtype):
            append_column_fn = self.append_video_column
        else:
            raise exceptions.InvalidDTypeError(f"Unknown column type: {dtype}.")

        append_column_fn(
            name=name,
            values=values,  # type: ignore
            order=order,
            hidden=hidden,
            optional=optional,
            default=default,  # type: ignore
            description=description,
            tags=tags,
            **attrs,  # type: ignore
        )

    def append_row(self, **values: ColumnInputType) -> None:
        """
        Append a row to the dataset.

        Args:
            values: A mapping column name -> value. Keys of `values` should
                match dataset column names exactly except for optional columns.

        Example:
            >>> from renumics.spotlight import Dataset
            >>> with Dataset("docs/example.h5", "w") as dataset:
            ...     dataset.append_bool_column("bool_values")
            ...     dataset.append_float_column("float_values")
            >>> data = {"bool_values":True, "float_values":0.2}
            >>> with Dataset("docs/example.h5", "a") as dataset:
            ...     dataset.append_row(**data)
            ...     dataset.append_row(**data)
            ...     print(dataset["float_values", 1])
            0.2
        """
        self._assert_is_writable()

        if not self._column_names:
            raise exceptions.InvalidRowError(
                "Cannot write a row, dataset has no columns."
            )
        values = self._encode_row(values)

        try:
            for column_name, value in values.items():
                column = self._h5_file[column_name]
                column.resize(self._length + 1, axis=0)
                column[-1] = value
        except Exception as e:
            self._rollback(self._length)
            raise e

        self._length += 1
        self._update_internal_columns(index=-1)
        self._update_generation_id()

    def append_dataset(self, dataset: "Dataset") -> None:
        """
        Append a dataset to the current dataset row-wise.
        """
        length = self._length
        try:
            for row in dataset.iterrows():
                self.append_row(**row)
        except Exception as e:
            if self._length > length:
                self._rollback(length)
                self._length = length
                self._update_internal_columns()
            raise e

    def insert_row(self, index: IndexType, values: Dict[str, ColumnInputType]) -> None:
        """
        Insert a row into the dataset at the given index.

        Example:
            >>> from renumics.spotlight import Dataset
            >>> with Dataset("example.h5", "w") as dataset:
            ...     dataset.append_float_column("floats", [-1.0, 0.0, 1.0])
            ...     dataset.append_int_column("ints", [-1, 0, 2])
            ...     print(len(dataset))
            ...     print(dataset["floats"])
            ...     print(dataset["ints"])
            3
            [-1.  0.  1.]
            [-1  0  2]
            >>> with Dataset("example.h5", "a") as dataset:
            ...     dataset.insert_row(2, {"floats": float("nan"), "ints": 1000})
            ...     dataset.insert_row(-3, {"floats": 3.14, "ints": -1000})
            ...     print(len(dataset))
            ...     print(dataset["floats"])
            ...     print(dataset["ints"])
            5
            [-1.    3.14  0.     nan  1.  ]
            [   -1 -1000     0  1000     2]
        """
        self._assert_is_writable()
        self._assert_index_exists(index, check_type=True)
        index = cast(int, index)
        length = len(self)
        if index < 0:
            index += length
        for column_name in self.keys() + INTERNAL_COLUMN_NAMES:
            column = self._h5_file[column_name]
            column.resize(length + 1, axis=0)
            raw_values = column[index:-1]
            if spotlight_dtypes.is_embedding_dtype(self._get_dtype(column)):
                raw_values = list(raw_values)
            column[index + 1 :] = raw_values
        self._length += 1
        try:
            self._set_row(index, values)
        except Exception as e:
            del self[index]
            raise e
        self._update_generation_id()

    @overload
    def pop(self, item: str) -> np.ndarray:
        ...

    @overload
    def pop(self, item: IndexType) -> Dict[str, Optional[OutputType]]:
        ...

    def pop(
        self, item: Union[str, IndexType]
    ) -> Union[np.ndarray, Dict[str, Optional[OutputType]]]:
        """
        Delete a dataset column or row and return it.
        """
        x = self[item]
        del self[item]
        return x

    def isnull(self, column_name: str) -> np.ndarray:
        """
        Get missing values mask for the given column.

        `None`, `NaN` and category "" values are mapped to `True`. So null-mask
        for columns of type `bool`, `int` and `string` always has only `False` values.
        A `Window` is mapped on `True` only if both start and end are `NaN`.
        """

        self._assert_is_opened()
        self._assert_column_exists(column_name, internal=True)
        column = self._h5_file[column_name]
        raw_values = column[()]

        dtype = self._get_dtype(column)
        if self._is_ref_column(column):
            return ~raw_values.astype(bool)
        if spotlight_dtypes.is_datetime_dtype(dtype):
            return np.array([raw_value in ["", b""] for raw_value in raw_values])
        if spotlight_dtypes.is_float_dtype(dtype):
            return np.isnan(raw_values)
        if spotlight_dtypes.is_category_dtype(dtype):
            return raw_values == -1
        if spotlight_dtypes.is_window_dtype(
            dtype
        ) or spotlight_dtypes.is_bounding_box_dtype(dtype):
            return np.isnan(raw_values).all(axis=1)
        if spotlight_dtypes.is_embedding_dtype(dtype):
            return np.array([len(x) == 0 for x in raw_values])
        return np.full(len(self), False)

    def notnull(self, column_name: str) -> np.ndarray:
        """
        Get non-missing values mask for the given column.

        `None`, `NaN` and category "" values are mapped to `False`. So non-null-mask
        for columns of type `bool`, `int` and `string` always has only `True` values.
        A `Window` is mapped on `True` if at least one of its values is not `NaN`.
        """
        return ~self.isnull(column_name)

    def rename_column(self, old_name: str, new_name: str) -> None:
        """
        Rename a dataset column.
        """
        self._assert_is_writable()
        self._assert_column_exists(old_name)
        self.check_column_name(new_name)
        self._assert_column_not_exists(new_name)
        self._h5_file[new_name] = self._h5_file[old_name]
        if f"__group__/{old_name}" in self._h5_file:
            self._h5_file["__group__"].move(old_name, new_name)
        del self._h5_file[old_name]
        self._column_names.discard(old_name)
        self._column_names.add(new_name)
        self._update_generation_id()

    def rebuild(self) -> None:
        """
        Update old-style columns in the dataset.
        Be aware, that it can take some time and memory. It is useful to do
        `prune` after `rebuild`.
        """
        self._assert_is_writable()

        old_columns = []
        for name in self._column_names:
            h5_dataset: h5py.Dataset = self._h5_file[name]
            dtype = self._get_dtype(h5_dataset)
            if spotlight_dtypes.is_embedding_dtype(dtype):
                vlen_dtype = h5py.check_vlen_dtype(h5_dataset.dtype)
                if (
                    vlen_dtype is None
                    or not isinstance(vlen_dtype, np.dtype)
                    or vlen_dtype.kind not in "fiu"
                ):
                    # Non-vlen embedding columns
                    old_columns.append(name)
            elif (
                spotlight_dtypes.is_array_dtype(dtype)
                or spotlight_dtypes.is_sequence_1d_dtype(dtype)
                or spotlight_dtypes.is_filebased_dtype(dtype)
            ) and h5py.check_string_dtype(h5_dataset.dtype) is None:
                # Non-string complex dtype columns
                old_columns.append(name)

        for name in old_columns:
            new_name = name
            while new_name in self._column_names:
                new_name += "_"
            self.append_column(
                new_name,
                self.get_dtype(name),
                self[name],
                **self.get_column_attributes(name),
            )
            del self[name]
            self.rename_column(new_name, name)
            logger.info(f"Column {name} rebuilt")

    def prune(self) -> None:
        """
        Rebuild the whole dataset with the same content.

        This method can be useful after column deletions, in order to decrease
        the dataset file size.
        """

        self._assert_is_opened()
        column_names = self._column_names
        # Internal columns could be not appended yet, then do not copy them.
        for column_name in INTERNAL_COLUMN_NAMES:
            if column_name in self._h5_file and isinstance(
                self._h5_file[column_name], h5py.Dataset
            ):
                column_names.add(column_name)
        with TemporaryDirectory() as temp_dir:
            new_dataset = os.path.join(temp_dir, "dataset.h5")
            with h5py.File(new_dataset, "w") as h5_file:
                # Copy top-level meta-information, if presented.
                for attr_name, attr in self._h5_file.attrs.items():
                    h5_file.attrs[attr_name] = attr
                for column_name in column_names:
                    column = self._h5_file[column_name]
                    new_column = h5_file.create_dataset(
                        column.name,
                        column.shape,
                        column.dtype,
                        maxshape=column.maxshape,
                    )
                    for attr_name, attr in column.attrs.items():
                        new_column.attrs[attr_name] = attr
                    raw_values = column[()]
                    if self._is_ref_column(column):
                        if h5py.check_string_dtype(column.dtype):
                            # New-style string refs.
                            for ref in raw_values:
                                if ref:
                                    h5_dataset = self._resolve_ref(ref, column_name)
                                    if h5_dataset.name not in h5_file:
                                        h5_file.create_dataset(
                                            h5_dataset.name, data=h5_dataset[()]
                                        )
                        else:
                            # Old-style refs.
                            refs = []
                            for ref in raw_values:
                                if ref:
                                    h5_dataset = self._resolve_ref(ref, column_name)
                                    if h5_dataset.name in h5_file:
                                        new_h5_dataset = h5_file[h5_dataset.name]
                                    else:
                                        new_h5_dataset = h5_file.create_dataset(
                                            h5_dataset.name, data=h5_dataset[()]
                                        )
                                    refs.append(new_h5_dataset.ref)
                                else:
                                    refs.append(None)
                            raw_values = refs
                    if spotlight_dtypes.is_embedding_dtype(self._get_dtype(column)):
                        raw_values = list(raw_values)
                    new_column[:] = raw_values
            self.close()
            shutil.move(new_dataset, os.path.realpath(self._filepath))
            self.open()

    def get_dtype(self, column_name: str) -> spotlight_dtypes.DType:
        """
        Get type of dataset column.

        Args:
            column_name: Column name.

        Example:
            >>> from renumics.spotlight import Dataset
            >>> with Dataset("docs/example.h5", "w") as dataset:
            ...     dataset.append_bool_column("bool")
            ...     dataset.append_datetime_column("datetime")
            ...     dataset.append_array_column("array")
            ...     dataset.append_mesh_column("mesh")
            >>> with Dataset("docs/example.h5", "r") as dataset:
            ...     for column_name in sorted(dataset.keys()):
            ...         print(column_name, dataset.get_dtype(column_name))
            array array
            bool bool
            datetime datetime
            mesh Mesh
        """
        self._assert_is_opened()
        if not isinstance(column_name, str):
            raise TypeError(
                f"`item` argument should be a string, but value {column_name} of type "
                f"`{type(column_name)}` received.`"
            )
        self._assert_column_exists(column_name, internal=True)
        return self._get_dtype(self._h5_file[column_name])

    def get_column_attributes(self, name: str) -> Dict[str, Any]:
        """
        Get attributes of a column. Available but unset attributes contain None.

        Args:
            name: Column name.

        Example:
            >>> from renumics.spotlight import Dataset
            >>> with Dataset("docs/example.h5", "w") as dataset:
            ...     dataset.append_int_column("int", range(5))
            ...     dataset.append_int_column(
            ...         "int1",
            ...         hidden=True,
            ...         default=10,
            ...         description="integer column",
            ...         tags=["important"],
            ...         editable=False,
            ...     )
            >>> with Dataset("docs/example.h5", "r") as dataset:
            ...     attributes = dataset.get_column_attributes("int")
            ...     for key in sorted(attributes.keys()):
            ...         print(key, attributes[key])
            default -1
            description None
            editable True
            hidden False
            optional True
            order None
            tags None
            >>> with Dataset("docs/example.h5", "r") as dataset:
            ...     attributes = dataset.get_column_attributes("int1")
            ...     for key in sorted(attributes.keys()):
            ...         print(key, attributes[key])
            default 10
            description integer column
            editable False
            hidden True
            optional True
            order None
            tags ['important']
        """
        self._assert_is_opened()
        if not isinstance(name, str):
            raise TypeError(
                f"`item` argument should be a string, but value {name} of type "
                f"`{type(name)}` received.`"
            )
        self._assert_column_exists(name, internal=True)

        column = self._h5_file[name]
        column_attrs = column.attrs
        dtype = self._get_dtype(column_attrs)
        allowed_attributes = self._user_column_attributes(dtype)

        attrs: Dict[str, Any] = {
            attribute_name: None for attribute_name in allowed_attributes
        }

        attrs.update(
            {
                attribute_name: attribute_type(column_attrs[attribute_name])
                if attribute_type is not object
                else column_attrs[attribute_name]
                for attribute_name, attribute_type in allowed_attributes.items()
                if attribute_name in column_attrs
            }
        )

        if "categories" in attrs:
            if column_attrs.get("category_keys") is not None:
                attrs["categories"] = dict(
                    zip(
                        column_attrs.get("category_keys"),
                        column_attrs.get("category_values"),
                    )
                )
        elif "lookup" in attrs:
            if column_attrs.get("lookup_keys") is not None:
                attrs["lookup"] = {  # type: ignore
                    key: self._decode_value(ref, column)
                    for key, ref in zip(
                        column_attrs.get("lookup_keys"),
                        column_attrs.get("lookup_values"),
                    )
                }
            else:
                attrs["lookup"] = False

        default: _EncodedColumnType = attrs.get("default")
        if default is not None:
            attrs["default"] = self._decode_value(default, column)

        return attrs

    def _assert_valid_attribute(
        self, attribute_name: str, attribute_value: ColumnInputType, column_name: str
    ) -> None:
        column = self._h5_file.get(column_name)
        dtype = self._get_dtype(column)

        allowed_attributes = self._user_column_attributes(dtype)
        if attribute_name not in allowed_attributes:
            raise exceptions.InvalidAttributeError(
                f'Setting an attribute with the name "{attribute_name}" for column '
                f'"{column_name}" is not allowed. '
                f'Allowed attribute names for "{dtype}" '
                f'are: "{list(allowed_attributes.keys())}"'
            )
        if not isinstance(attribute_value, allowed_attributes[attribute_name]):
            raise exceptions.InvalidAttributeError(
                f'Attribute "{attribute_name}" for column "{column_name}" '
                f"should be an {allowed_attributes[attribute_name]} or `None`, but "
                f"value {attribute_value} of type `{type(attribute_value)}` received."
            )
        if (
            attribute_name == "optional"
            and not attribute_value
            and column.attrs.get("optional")
        ):
            raise exceptions.InvalidAttributeError(
                f'Invalid `optional` argument for column "{column_name}" of '
                f"type {dtype}. Columns can not be changed from "
                f"`optional=False` to `optional=True`."
            )
        if attribute_name == "tags" and not all(
            isinstance(tag, str) for tag in attribute_value
        ):
            raise exceptions.InvalidAttributeError(
                f'Invalid `tags` argument for column "{column_name}" of type '
                f"{dtype}. Tags should be a `list of str`."
            )

    @staticmethod
    def _write_lookup(
        attrs: h5py.AttributeManager,
        keys: Union[List, np.ndarray],
        values: Union[List, np.ndarray],
        column_name: str,
    ) -> None:
        try:
            attrs["lookup_keys"] = keys
            attrs["lookup_values"] = values
        except RuntimeError as e:
            raise exceptions.InvalidAttributeError(
                f"It seems that you have too many ({len(keys)}) unique values to "
                f"store them in a lookup (~4000). To further write new data into "
                f'column "{column_name}", you have to first disable the lookup:'
                f'\n\t`dataset.set_column_attributes("{column_name}", lookup=False)`'
                f"\nAlternatively, you can disable the lookup at column creation, e.g.:"
                f"\n\t`dataset.append_<type>_column(<name>, lookup=False)`"
            ) from e

    def set_column_attributes(
        self,
        name: str,
        order: Optional[int] = None,
        hidden: Optional[bool] = None,
        optional: Optional[bool] = None,
        default: ColumnInputType = None,
        description: Optional[str] = None,
        tags: Optional[List[str]] = None,
        **attrs: Any,
    ) -> None:
        """
        Set attributes of a column.

        Args:
            name: Column name.
            order: Optional Spotlight priority order value. `None` means the
                lowest priority.
            hidden: Whether column is hidden in Spotlight.
            optional: Whether column is optional. If `default` other than `None`
                is specified, `optional` is automatically set to `True`.
            default: Value to use by default if column is optional and no value
                or `None` is given.
            description: Optional column description.
            tags: Optional tags for the column.
            attrs: Optional more DType specific attributes .
        """
        self._assert_is_writable()
        self._assert_column_exists(name, check_type=True)

        if default is not None:
            optional = True

        attrs["order"] = order
        attrs["hidden"] = hidden
        attrs["optional"] = optional
        attrs["description"] = description
        attrs["tags"] = tags

        attrs = {k: v for k, v in attrs.items() if v is not None}

        column = self._h5_file[name]
        dtype = self._get_dtype(column)

        if "lookup" in attrs:
            lookup = attrs["lookup"]
            if lookup in (True, np.bool_(True)):
                attrs["lookup"] = {}
            elif lookup in (False, np.bool_(False)):
                if "lookup_values" in column.attrs:
                    for ref in column.attrs["lookup_values"]:
                        try:
                            del self._resolve_ref(ref, name).attrs["key"]
                        except (KeyError, ValueError):
                            ...
                    del column.attrs["lookup_keys"], column.attrs["lookup_values"]
                del attrs["lookup"]

        for attribute_name, attribute_value in attrs.items():
            self._assert_valid_attribute(attribute_name, attribute_value, name)

        if "categories" in attrs:
            if any(not v == np.int32(v) for v in attrs["categories"].values()):
                raise exceptions.InvalidAttributeError(
                    f'Attribute "categories" for column "{name}" contains '
                    "invalid dict - values must be convertible to np.int32."
                )
            if any(not isinstance(v, str) for v in attrs["categories"].keys()):
                raise exceptions.InvalidAttributeError(
                    f'Attribute "categories" for column "{name}" contains '
                    "invalid dict - keys must be of type str."
                )
            if len(attrs["categories"].values()) > len(
                set(attrs["categories"].values())
            ):
                raise exceptions.InvalidAttributeError(
                    f'Attribute "categories" for column "{name}" contains '
                    "invalid dict - keys and values must be unique"
                )
            if -1 in attrs["categories"].values():
                raise exceptions.InvalidAttributeError(
                    f'Invalid categories received for column "{name}". Code `-1` is reserved.'
                )
            if column.attrs.get("category_keys") is not None:
                values_must_include = column[:]
                if "default" in column.attrs:
                    values_must_include = np.append(
                        values_must_include, column.attrs["default"]
                    )
                missing_values = [
                    encoded_value
                    for encoded_value in values_must_include
                    if encoded_value not in attrs["categories"].values()
                ]
                if any(missing_values):
                    raise exceptions.InvalidAttributeError(
                        f'Attribute "categories" for column "{name}" '
                        f"should include an entry for all values (and the default value) "
                        f"of the column ({set(column[:])}), but "
                        f"entries(s) having values {set(missing_values)} are missing."
                    )

            attrs["category_keys"] = list(map(str, attrs["categories"].keys()))
            attrs["category_values"] = np.array(
                list(attrs["categories"].values()), dtype=np.int32
            )
            del attrs["categories"]

        if "lookup" in attrs:
            lookup = attrs.pop("lookup")
            if "lookup_values" in column.attrs:
                raise exceptions.InvalidAttributeError(
                    f'Lookup for the column "{name}" already set, cannot reset it.'
                )
            lookup_keys = []
            lookup_values = []
            for key, value in lookup.items():
                ref = self._encode_value(value, column)
                self._resolve_ref(ref, name).attrs["key"] = key
                lookup_keys.append(key)
                lookup_values.append(ref)
            self._write_lookup(
                column.attrs,
                np.array(lookup_keys, dtype=h5py.string_dtype()),
                np.array(lookup_values, dtype=h5py.string_dtype()),
                name,
            )

        if "lossy" in attrs:
            lossy = attrs["lossy"]
            attrs["format"] = "mp3" if lossy else "flac"
            if len(column) > 0 and (
                column.attrs.get("lossy") != lossy
                or column.attrs.get("format") != attrs.get("format")
            ):
                raise exceptions.InvalidAttributeError(
                    "Cannot change `lossy` attribute after column creation."
                )

        column.attrs.update(attrs)

        if attrs.get("optional"):
            old_default = column.attrs.pop("default", None)
            # Set new default value.
            try:
                if default is None and old_default is None:
                    default = self._default_default(dtype)
                    if default is None:
                        if spotlight_dtypes.is_embedding_dtype(
                            dtype
                        ) and not self._is_ref_column(column):
                            # For a non-ref `Embedding` column, replace `None` with an empty array.
                            default = np.empty(0, column.dtype.metadata["vlen"])
                if spotlight_dtypes.is_category_dtype(dtype) and default is not None:
                    categories: List[str] = column.attrs["category_keys"].tolist()
                    if default not in categories:
                        column.attrs["category_values"] = np.append(
                            column.attrs["category_values"], -1
                        ).astype(dtype=np.int32)
                        column.attrs["category_keys"] = categories + [default]
                if default is not None:
                    encoded_value = self._encode_value(default, column)
                    if (
                        spotlight_dtypes.is_datetime_dtype(dtype)
                        and encoded_value is None
                    ):
                        encoded_value = ""
                    column.attrs["default"] = encoded_value
                elif spotlight_dtypes.is_category_dtype(dtype):
                    column.attrs["default"] = -1

            except Exception as e:
                # Rollback
                if old_default is not None:
                    column.attrs["default"] = old_default
                raise e
        self._update_generation_id()

    def _repr_html_(self) -> str:
        return self._pretty_table().get_html_string()

    def _pretty_table(self) -> prettytable.PrettyTable:
        """
        Get `PrettyTable` representation of the dataset.
        """

        def _format(value: _EncodedColumnType, ref_type_name: str) -> str:
            """
            Get string representation of a dataset value.
            """
            if value is None:
                return ""
            if isinstance(value, h5py.Reference):
                return f"<{ref_type_name}>" if value else ""
            return str(value)

        self._assert_is_opened()
        required_keys = (
            "type",
            "order",
            "hidden",
            "optional",
            "default",
            "description",
            "tags",
        )
        table = prettytable.PrettyTable()
        column_names = sorted(self._column_names)
        columns = [self._h5_file[column_name] for column_name in column_names]
        column_reprs = []
        for column in columns:
            attrs = column.attrs
            type_name = attrs["type"]
            dtype = spotlight_dtypes.create_dtype(type_name)
            optional_keys = set(self._user_column_attributes(dtype).keys()).difference(
                required_keys
            )
            column_reprs.append(
                [
                    key + ": " + _format(attrs.get(key), type_name)
                    for key in required_keys + tuple(sorted(optional_keys))
                ]
            )
        column_repr_length = max((len(x) for x in column_reprs), default=0)
        for column_repr in column_reprs:
            column_repr.extend([""] * (column_repr_length - len(column_repr)))
        for column_name, column_repr, column in zip(
            column_names, column_reprs, columns
        ):
            type_name = column.attrs["type"]
            column_repr.extend(_format(value, type_name) for value in column)
            table.add_column(column_name, column_repr)
        return table

    def _append_column(
        self,
        name: str,
        dtype: spotlight_dtypes.DType,
        values: Union[ColumnInputType, Iterable[ColumnInputType]],
        np_dtype: np.dtype,
        order: Optional[int] = None,
        hidden: bool = True,
        optional: bool = False,
        default: ColumnInputType = None,
        description: Optional[str] = None,
        tags: Optional[List[str]] = None,
        **attrs: Any,
    ) -> None:
        self._assert_is_writable()
        self.check_column_name(name)
        self._assert_column_not_exists(name)
        # Here, only do expensive logic which *should not* be applied in the
        # `set_column_attributes` method.
        shape: Tuple[int, ...] = (0,)
        maxshape: Tuple[Optional[int], ...] = (None,)
        if spotlight_dtypes.is_category_dtype(dtype):
            if dtype.categories is None:
                if is_iterable(values):
                    categories: List[str] = sorted(set(values))
                elif values is None:
                    categories = []
                else:
                    categories = cast(List[str], [values])
                dtype = spotlight_dtypes.CategoryDType(categories)
            attrs["categories"] = dtype.categories
        elif spotlight_dtypes.is_window_dtype(dtype):
            shape = (0, 2)
            maxshape = (None, 2)
        elif spotlight_dtypes.is_bounding_box_dtype(dtype):
            shape = (0, 4)
            maxshape = (None, 4)
        elif spotlight_dtypes.is_sequence_1d_dtype(dtype):
            attrs["x_label"] = dtype.x_label
            attrs["y_label"] = dtype.y_label
        elif spotlight_dtypes.is_filebased_dtype(dtype):
            lookup = attrs.get("lookup", None)
            if is_iterable(lookup) and not isinstance(lookup, dict):
                # Assume that we can keep all the lookup values in memory.
                attrs["lookup"] = {str(i): v for i, v in enumerate(lookup)}
        try:
            column = self._h5_file.create_dataset(
                name, shape, np_dtype, maxshape=maxshape
            )
            self._column_names.add(name)
            column.attrs["type"] = dtype.name
            if spotlight_dtypes.is_embedding_dtype(dtype) and dtype.length is not None:
                column.attrs["value_shape"] = (dtype.length,)
            self.set_column_attributes(
                name,
                order,
                hidden,
                optional,
                default,
                description,
                tags,
                **attrs,
            )
            self._set_column(column, values)
        except Exception as e:
            if name in self._h5_file:
                del self._h5_file[name]
            try:
                del self._h5_file[f"__group__/{name}"]
            except KeyError:
                pass
            self._column_names.discard(name)
            raise e
        self._update_generation_id()

    def _set_column(
        self,
        column: h5py.Dataset,
        values: Union[ColumnInputType, Iterable[ColumnInputType]],
        indices: Union[None, slice, List[Union[int, bool]], np.ndarray] = None,
        preserve_values: bool = False,
    ) -> None:
        column_name = self._get_column_name(column)
        row_wise_filling_message = (
            f"Dataset has initialized, but unfilled columns and should be "
            f"filled row-wise, but values received for column "
            f'"{column_name}".'
        )
        attrs = column.attrs

        # Prepare indices.
        if indices is None:
            column_indices = values_indices = slice(None)  # equivalent to `[:]`.
            indices_length = self._length
        else:
            # We can only write unique sorted indices to `h5py` column, so
            # prepare such indices.
            try:
                column_indices = np.arange(self._length, dtype=int)[indices]  # type: ignore
            except Exception as e:
                raise exceptions.InvalidIndexError(
                    f"Indices {indices} of type `{type(indices)}` do not match "
                    f"to the dataset with the length {self._length}."
                ) from e
            indices_length = len(column_indices)  # type: ignore
            if indices_length == 0:
                # e.g.: `dataset[column_name, []] = values`.
                logger.warning(
                    "No values set because the given indices reference no elements."
                )
                return
            column_indices, values_indices = np.unique(  # type: ignore
                column_indices, return_index=True
            )
            if len(cast(np.ndarray, column_indices)) != indices_length:
                # For now, forbid non-unique indices.
                raise exceptions.InvalidIndexError(
                    "When setting multiple values in a column, indices should be unique."
                )
            # Fix for non-unique indices.
            # indices, values_indices = np.unique(indices[::-1], return_index=True)
            # values_indices = indices_length - values_indices
        target_column_length = self._length

        encoded_values: Union[np.ndarray, List[_EncodedColumnType]]
        if is_iterable(values):
            # Single windows, bounding boxes and embeddings also come here.
            encoded_values = self._encode_values(values, column)
            if len(encoded_values) != indices_length:
                if indices_length == 0:
                    # That is, `self._length` is 0 (otherwise already returned).
                    if len(self._column_names) == 1:
                        target_column_length = indices_length = len(encoded_values)
                    else:
                        raise exceptions.InvalidShapeError(row_wise_filling_message)
                elif len(encoded_values) == 1:
                    # Stretch the values for all indices.
                    encoded_values = np.broadcast_to(
                        encoded_values, (indices_length, *encoded_values.shape[1:])
                    )
                else:
                    raise exceptions.InvalidShapeError(
                        f"{indices_length} values or a single value expected "
                        f'for column "{column_name}", but '
                        f"{len(encoded_values)} values received."
                    )
            elif indices_length == 0:
                # Set an empty column with 0 values, i.e. do nothing.
                return
            else:
                # Reorder values according to the given indices.
                encoded_values = encoded_values[values_indices]
            if spotlight_dtypes.is_embedding_dtype(self._get_dtype(column)):
                encoded_values = list(encoded_values)
        elif values is not None:
            # A single value is given. `Window` and `Embedding` values should
            # never go here, because they are always iterable, even a single value.
            if self._length == 0:
                if len(self._column_names) == 1:
                    target_column_length = indices_length = 1
                else:
                    raise exceptions.InvalidShapeError(row_wise_filling_message)
            encoded_values = [
                self._encode_value(cast(ColumnInputType, values), column)
            ] * indices_length
        elif self._length == 0:
            return
        elif attrs.get("optional", False):
            default_value = column.attrs.get(
                "default", "" if h5py.check_string_dtype(column.dtype) else None
            )
            if isinstance(default_value, np.ndarray):
                encoded_values = np.broadcast_to(
                    default_value, (indices_length, *default_value.shape)
                )
            else:
                encoded_values = default_value
        else:
            raise exceptions.InvalidDTypeError(
                f'Dataset has been initialized and values for non-optional column "{column_name}" '
                f"must be provided on column creation. But no values were provided."
            )

        old_values = column[:] if preserve_values else None
        try:
            column.resize(target_column_length, axis=0)
            column[column_indices] = encoded_values
        except Exception as e:
            if preserve_values:
                column.resize(self._length, axis=0)
                column[:] = old_values
            raise e
        self._length = target_column_length
        self._update_internal_columns(column_indices)

    def _set_row(self, index: IndexType, row: Dict[str, ColumnInputType]) -> None:
        old_row = {
            column_name: self._h5_file[column_name][index]
            for column_name in self._column_names
        }
        try:
            row = self._encode_row(row)
            for column_name, value in row.items():
                self._h5_file[column_name][index] = value
        except Exception as e:
            # Rollback changed row.
            for column_name, item_value in old_row.items():
                self._h5_file[column_name][index] = item_value
            raise e
        self._update_internal_columns(index)

    def _set_value(
        self,
        column: h5py.Dataset,
        index: IndexType,
        value: ColumnInputType,
        check_index: bool = False,
    ) -> None:
        if check_index:
            self._assert_index_exists(index)
        old_value = column[index]
        try:
            value = self._encode_value(value, column)
            if value is None:
                attrs = column.attrs
                if attrs.get("optional", False):
                    value = attrs.get("default", None)
            column[index] = value
        except Exception as e:
            column[index] = old_value
            raise e
        self._update_internal_columns(index)

    def _get_column(
        self,
        column: h5py.Dataset,
        indices: Optional[Indices1dType] = None,
    ) -> np.ndarray:
        """
        Read and decode values of the given existing column.

        If `indices` is `None`, get the whole column. Otherwise, all possible
        indices supported by one-dimensional numpy arrays should work.
        """
        if indices is None:
            values = column[()]
        else:
            # We can only read unique increasing indices from h5py,
            # so prepare such indices, take values and remap them back.
            try:
                indices = np.arange(len(self), dtype=int)[indices]
            except Exception as e:
                raise exceptions.InvalidIndexError(
                    f"Indices {indices} of type `{type(indices)}` do not match "
                    f"to the dataset with the length {self._length}."
                ) from e
            indices, mapping = np.unique(indices, return_inverse=True)
            values = column[indices][mapping]
        return self._decode_values(values, column)

    def _decode_values(self, values: np.ndarray, column: h5py.Dataset) -> np.ndarray:
        dtype = self._get_dtype(column)
        if column.attrs.get("external", False):
            return self._decode_external_values(values, dtype)
        if self._is_ref_column(column):
            return self._decode_ref_values(values, column, dtype)
        return self._decode_simple_values(values, column, dtype)

    @staticmethod
    def _decode_simple_values(
        values: np.ndarray, column: h5py.Dataset, dtype: spotlight_dtypes.DType
    ) -> np.ndarray:
        if spotlight_dtypes.is_category_dtype(dtype):
            if dtype.inverted_categories is None:
                return np.full(len(values), None)
            return np.array([dtype.inverted_categories.get(x) for x in values])
        if h5py.check_string_dtype(column.dtype):
            # `dtype` is `str` or `datetime`.
            values = np.array([x.decode("utf-8") for x in values])
            if spotlight_dtypes.is_str_dtype(dtype):
                return values
            # Decode datetimes.
            return np.array(
                [None if x == "" else datetime.fromisoformat(x) for x in values],
                dtype=object,
            )
        if spotlight_dtypes.is_embedding_dtype(dtype):
            null_mask = [len(x) == 0 for x in values]
            values[null_mask] = None
        # For bool, int, float, window or bounding box columns, return the array as-is.
        return values

    def _decode_ref_values(
        self, values: np.ndarray, column: h5py.Dataset, dtype: spotlight_dtypes.DType
    ) -> np.ndarray:
        column_name = self._get_column_name(column)
        if spotlight_dtypes.is_array_dtype(
            dtype
        ) or spotlight_dtypes.is_embedding_dtype(dtype):
            # `np.array([<...>], dtype=object)` creation does not work for
            # some cases and erases dtypes of sub-arrays, so we use assignment.
            decoded_values = np.empty(len(values), dtype=object)
            decoded_values[:] = [
                self._decode_ref_value(ref, dtype, column_name) for ref in values
            ]
            return decoded_values
        return np.array(
            [self._decode_ref_value(ref, dtype, column_name) for ref in values],
            dtype=object,
        )

    def _decode_external_values(
        self, values: np.ndarray, dtype: spotlight_dtypes.DType
    ) -> np.ndarray:
        return np.array(
            [self._decode_external_value(value, dtype) for value in values],
            dtype=object,
        )

    def _get_value(
        self, column: h5py.Dataset, index: IndexType, check_index: bool = False
    ) -> Optional[OutputType]:
        if check_index:
            self._assert_index_exists(index)
        value = column[index]
        return self._decode_value(value, column)

    def _get_column_names_and_length(self) -> Tuple[Set[str], int]:
        """
        Parse valid columns of the same length from a H5 file. Valid columns
        should have a known type stored in column attributes and have the same
        length.

        If valid columns of different length found, take the columns of the most
        frequent (mode) length only. If multiple modes found, take the columns
        of the greatest length.

        Returns:
            column_names: Names of the chosen columns.
            length: Length of the chosen columns.
        """
        names = []
        lengths = []
        for name in self._h5_file:
            h5_dataset = self._h5_file[name]
            if isinstance(h5_dataset, h5py.Dataset):
                try:
                    self._get_dtype(h5_dataset)
                except (KeyError, exceptions.InvalidDTypeError):
                    continue
                else:
                    names.append(name)
                    shape = h5_dataset.shape
                    lengths.append(shape[0] if shape else 0)
        max_count = 0
        length_modes = []
        for length in set(lengths):
            count = lengths.count(length)
            if count == max_count:
                length_modes.append(length)
            elif count > max_count:
                length_modes = [length]
                max_count = count
        length = max(length_modes, default=0)
        column_names = {
            column_name
            for column_name, column_length in zip(names, lengths)
            if column_length == length
        }
        if len(column_names) < len(names):
            logger.info(
                f"Columns with different length found. The greatest of the "
                f"most frequent length ({length}) chosen and only columns with "
                f"this length taken as the dataset's columns."
            )
        return column_names, length

    def _encode_values(
        self, values: Iterable[ColumnInputType], column: h5py.Dataset
    ) -> np.ndarray:
        if self._is_ref_column(column):
            values = cast(Iterable[RefColumnInputType], values)
            return self._encode_ref_values(values, column)
        values = cast(Iterable[SimpleColumnInputType], values)
        return self._encode_simple_values(values, column)

    def _encode_simple_values(
        self, values: Iterable[SimpleColumnInputType], column: h5py.Dataset
    ) -> np.ndarray:
        dtype = self._get_dtype(column)
        if spotlight_dtypes.is_category_dtype(dtype):
            categories = cast(Dict[Optional[str], int], (dtype.categories or {}).copy())
            if column.attrs.get("optional", False):
                default = column.attrs.get("default", -1)
                categories[None] = default
            try:
                # Map values and save as the right int type.
                return np.array(
                    [
                        categories[value]
                        for value in cast(Iterable[Optional[str]], values)
                    ],
                    dtype=column.dtype,
                )
            except KeyError as e:
                column_name = self._get_column_name(column)
                if dtype.categories:
                    categories_str = ", ".join(dtype.categories.keys())
                else:
                    categories_str = "<empty>"
                raise exceptions.InvalidValueError(
                    f"Unknown value(s) received for categorical column "
                    f"'{column_name}'. Valid values for this column are: "
                    f"{categories_str}."
                ) from e
        if spotlight_dtypes.is_datetime_dtype(dtype):
            if _check_valid_array(values, dtype):
                encoded_values = np.array(
                    [None if x is None else x.isoformat() for x in values.tolist()]
                )
            else:
                encoded_values = np.array(
                    [
                        self._encode_value(value, column) for value in values
                    ]  # TODO: check for simple
                )
            if np.issubdtype(encoded_values.dtype, str):
                # That means, we have all strings in array, no `None`s.
                return encoded_values
            return self._replace_none(encoded_values, column)
        if spotlight_dtypes.is_window_dtype(dtype):
            encoded_values = self._asarray(values, column, dtype)
            if encoded_values.ndim == 1:
                if len(encoded_values) == 2:
                    # A single window, reshape it to an array.
                    return np.broadcast_to(values, (1, 2))  # type: ignore
                if len(encoded_values) == 0:
                    # An empty array, reshape for compatibility.
                    return np.broadcast_to(values, (0, 2))  # type: ignore
            elif encoded_values.ndim == 2 and encoded_values.shape[1] == 2:
                # An array with valid windows.
                return encoded_values
            column_name = self._get_column_name(column)
            raise exceptions.InvalidShapeError(
                f'Input values to window column "{column_name}" should have '
                f"one of shapes (2,) (a single window) or (n, 2) (multiple "
                f"windows), but values with shape {encoded_values.shape} received."
            )
        if spotlight_dtypes.is_bounding_box_dtype(dtype):
            encoded_values = self._asarray(values, column, dtype)
            if encoded_values.ndim == 1:
                if len(encoded_values) == 4:
                    # A single bounding box, reshape it to an array.
                    return np.broadcast_to(values, (1, 4))  # type: ignore
                if len(encoded_values) == 0:
                    # An empty array, reshape for compatibility.
                    return np.broadcast_to(values, (0, 4))  # type: ignore
            elif encoded_values.ndim == 2 and encoded_values.shape[1] == 4:
                # An array with valid bounding boxes.
                return encoded_values
            column_name = self._get_column_name(column)
            raise exceptions.InvalidShapeError(
                f'Input values to bounding box column "{column_name}" should have '
                f"one of shapes (4,) (a single bounding box) or (n, 4) (multiple "
                f"bounding boxes), but values with shape {encoded_values.shape} received."
            )
        if spotlight_dtypes.is_embedding_dtype(dtype):
            if _check_valid_array(values, dtype):
                # This is the only case we can handle fast and easily, otherwise
                # embedding should go through `_encode_value` element-wise.
                if values.ndim == 1:
                    # Handle 1-dimensional input as a single embedding.
                    self._assert_valid_or_set_value_shape(values.shape, column)
                    values_list = list(np.broadcast_to(values, (1, len(values))))
                elif values.ndim == 2:
                    self._assert_valid_or_set_value_shape(values.shape[1:], column)
                    values_list = list(values)
                else:
                    raise exceptions.InvalidShapeError(
                        f"Input values for an `Embedding` column should have 1 "
                        f"or 2 dimensions, but values with shape "
                        f"{values.shape} received."
                    )
            else:
                values_list = [self._encode_value(value, column) for value in values]
            encoded_values = np.empty(len(values_list), dtype=object)
            encoded_values[:] = values_list
            encoded_values = self._replace_none(encoded_values, column)
            return encoded_values
        # column type is `bool`, `int`, `float` or `str`.
        encoded_values = self._asarray(values, column, dtype)
        if encoded_values.ndim == 1:
            return encoded_values
        column_name = self._get_column_name(column)
        raise exceptions.InvalidShapeError(
            f'Input values to `{dtype}` column "{column_name}" should '
            f"be 1-dimensional, but values with shape {encoded_values.shape} "
            f"received."
        )

    def _encode_ref_values(
        self, values: Iterable[RefColumnInputType], column: h5py.Dataset
    ) -> np.ndarray:
        encoded_values = np.array(
            [self._encode_value(value, column) for value in values]
        )
        encoded_values = self._replace_none(encoded_values, column)
        if h5py.check_string_dtype(column.dtype):
            encoded_values[encoded_values == np.array(None)] = ""
        return encoded_values

    def _asarray(
        self,
        values: Iterable[SimpleColumnInputType],
        column: h5py.Dataset,
        dtype: spotlight_dtypes.DType,
    ) -> np.ndarray:
        if isinstance(values, np.ndarray):
            if _check_valid_value_dtype(values.dtype, dtype):
                return values
        elif not isinstance(values, (list, tuple, range)):
            # Make iterables, dicts etc. convertible to an array.
            values = list(values)
        # Array can contain `None`s, so do not infer dtype.
        encoded_values = np.array(values, dtype=object)
        encoded_values = self._replace_none(encoded_values, column)
        try:
            # At the moment, `None`s are already replaced, so try optimistic
            # dtype conversion.
            return np.array(encoded_values.tolist(), dtype=column.dtype)
        except TypeError as e:
            column_name = self._get_column_name(column)
            raise exceptions.InvalidValueError(
                f'Values for the column "{column_name}" of type {dtype} '
                f"are not convertible to the dtype {column.dtype}."
            ) from e

    @staticmethod
    def _replace_none(values: np.ndarray, column: h5py.Dataset) -> np.ndarray:
        """replace all None entries with the default value for the column"""

        # none_mask = values == np.array(None)
        none_mask = [x is None for x in values]

        if not any(none_mask):
            # no nones present -> just return all the values
            return values

        if not column.attrs.get("optional", False):
            raise exceptions.InvalidDTypeError(
                f"`values` argument for non-optional column "
                f'"{column.name.lstrip("/")}" contains `None` values.'
            )

        try:
            default = column.attrs["default"]
        except KeyError:
            # no default value -> keep None as None
            return values

        if not isinstance(default, str):
            default = default.tolist()

        # Replace `None`s with the default value.
        default_array = np.empty(1, dtype=object)
        default_array[0] = default
        values[none_mask] = default_array
        return values

    def _encode_row(
        self, values: Dict[str, ColumnInputType]
    ) -> Dict[str, _EncodedColumnType]:
        """
        Encode a single row for writing to dataset.

        This method also replaces missed and `None` values with default values
        if possible and checks row consistency.
        """
        # Encode row.
        values = values.copy()
        for column_name in self._column_names:
            values[column_name] = self._encode_value(
                values.get(column_name), self._h5_file[column_name]
            )
            if values[column_name] is None:
                column = self._h5_file[column_name]
                attrs = column.attrs
                if attrs.get("optional", False):
                    values[column_name] = attrs.get(
                        "default", "" if h5py.check_string_dtype(column.dtype) else None
                    )
        # Check row consistency.
        if values.keys() == self._column_names:
            return values
        error_message = (
            "Keys of `values` mismatch column names, even with updated "
            "default values."
        )
        missing_keys = self._column_names - set(values.keys())
        if missing_keys:
            error_message += (
                '\n\tKeys "' + '", "'.join(missing_keys) + '" missing in ' "`values`."
            )
        excessive_keys = set(values.keys()) - self._column_names
        if excessive_keys:
            error_message += (
                '\n\tColumns "'
                + '", "'.join(excessive_keys)
                + '" should be appended to the dataset.'
            )
        raise exceptions.InvalidRowError(error_message)

    def _encode_value(
        self, value: ColumnInputType, column: h5py.Dataset
    ) -> _EncodedColumnType:
        """
        Encode a value for writing into a column, *but* do not replace `None`s
        with default value (only check that this exists), since batch replace
        should be faster.
        """
        column_name = self._get_column_name(column)
        attrs = column.attrs
        if value is None:
            if attrs.get("optional", False):
                return value
            raise exceptions.InvalidDTypeError(
                f'No value given for the non-optional column "{column_name}".'
            )
        if attrs.get("external", False):
            value = cast(PathOrUrlType, value)
            return self._encode_external_value(value, column)
        dtype = self._get_dtype(attrs)
        if self._is_ref_column(column):
            value = cast(RefColumnInputType, value)
            self._assert_valid_value_type(value, dtype, column_name)
            if spotlight_dtypes.is_filebased_dtype(dtype) and isinstance(value, str):
                try:
                    return self._find_lookup_ref(value, column)
                except KeyError:
                    pass  # Don't need to search/update, so encode value as usual.
            encoded_value = self._encode_ref_value(value, column, dtype)
            ref = self._write_ref_value(encoded_value, column, column_name)
            return ref
        value = cast(SimpleColumnInputType, value)
        return self._encode_simple_value(value, column, dtype, column_name)

    @staticmethod
    def _find_lookup_ref(key: str, column: h5py.Dataset) -> str:
        lookup_keys = column.attrs["lookup_keys"].tolist()
        try:
            index = lookup_keys.index(key)
        except ValueError as e:
            raise KeyError from e
        else:
            # Return stored ref, do not process data again.
            return column.attrs["lookup_values"][index]

    def _encode_simple_value(
        self,
        value: SimpleColumnInputType,
        column: h5py.Dataset,
        dtype: spotlight_dtypes.DType,
        column_name: str,
    ) -> _EncodedColumnType:
        """
        Encode a non-ref value, e.g. bool, int, float, str, datetime, Category,
        Window and Embedding.

        Value *cannot* be `None` already.
        """
        self._assert_valid_value_type(value, dtype, column_name)
        attrs = column.attrs
        if spotlight_dtypes.is_category_dtype(dtype):
            value = cast(str, value)
            if dtype.categories:
                try:
                    return dtype.categories[value]
                except KeyError:
                    ...
                categories_str = ", ".join(dtype.categories.keys())
            categories_str = "<empty>"
            raise exceptions.InvalidValueError(
                f"Unknown value '{value}' of type {type(value)} received for "
                f"categorical column '{column_name}'. Valid values for this "
                f"column are: {categories_str}."
            )
        if spotlight_dtypes.is_window_dtype(dtype):
            value = np.asarray(value, dtype=column.dtype)
            if value.shape == (2,):
                return value
            raise exceptions.InvalidDTypeError(
                f"Windows should consist of 2 values, but window of shape "
                f"{value.shape} received for column '{column_name}'."
            )
        if spotlight_dtypes.is_bounding_box_dtype(dtype):
            value = np.asarray(value, dtype=column.dtype)
            if value.shape == (4,):
                return value
            raise exceptions.InvalidDTypeError(
                f"Bounding boxes should consist of 4 values, but bounding box "
                f"of shape {value.shape} received for column '{column_name}'."
            )
        if spotlight_dtypes.is_embedding_dtype(dtype):
            # `Embedding` column is not a ref column.
            if isinstance(value, spotlight_dtypes.Embedding):
                value = value.encode(attrs.get("format", None))
            value = np.asarray(value, dtype=column.dtype.metadata["vlen"])
            self._assert_valid_or_set_value_shape(value.shape, column)
            return value
        if isinstance(value, np.str_):
            return value.tolist()
        if isinstance(value, np.datetime64):
            value = value.astype(datetime)
        if isinstance(value, datetime):
            return value.isoformat()
        return value

    def _write_ref_value(
        self,
        value: Optional[Union[np.ndarray, np.void]],
        column: h5py.Dataset,
        column_name: str,
        key: Optional[str] = None,
    ) -> Optional[Union[str, h5py.Reference]]:
        if value is None:
            return None
        # Write value into H5 and return its reference.
        dataset_name = str(uuid.uuid4()) if key is None else escape_dataset_name(key)
        h5_dataset = self._h5_file.create_dataset(
            f"__group__/{column_name}/{dataset_name}", data=value
        )
        if h5py.check_ref_dtype(column.dtype):
            ref = h5_dataset.ref  # Legacy handling.
        else:
            ref = dataset_name
        return ref

    def _encode_ref_value(
        self,
        value: RefColumnInputType,
        column: h5py.Dataset,
        dtype: spotlight_dtypes.DType,
    ) -> Optional[Union[np.ndarray, np.void]]:
        """
        Encode a ref value, e.g. np.ndarray, Sequence1D, Image, Mesh, Audio,
        Video, and Embedding (in old versions).

        Value *cannot* be `None` already.
        """
        if spotlight_dtypes.is_array_dtype(dtype):
            value = np.asarray(value)
            self._assert_valid_or_set_value_dtype(value.dtype, column)
            return value
        if spotlight_dtypes.is_embedding_dtype(dtype):
            if not isinstance(value, spotlight_dtypes.Embedding):
                value = spotlight_dtypes.Embedding(value)  # type: ignore
            value = value.encode()
            self._assert_valid_or_set_value_dtype(value.dtype, column)
            self._assert_valid_or_set_value_shape(value.shape, column)
            return value
        if spotlight_dtypes.is_sequence_1d_dtype(dtype):
            if not isinstance(value, spotlight_dtypes.Sequence1D):
                value = spotlight_dtypes.Sequence1D(value)  # type: ignore
            value = value.encode()
            self._assert_valid_or_set_value_dtype(value.dtype, column)
            return value
        if spotlight_dtypes.is_audio_dtype(dtype):
            if isinstance(value, (str, os.PathLike)):
                try:
                    value = spotlight_dtypes.Audio.from_file(value)
                except Exception:
                    return None
            if isinstance(value, bytes):
                value = spotlight_dtypes.Audio.from_bytes(value)
            assert isinstance(value, spotlight_dtypes.Audio)
            return value.encode(column.attrs.get("format", None))
        if spotlight_dtypes.is_image_dtype(dtype):
            if isinstance(value, (str, os.PathLike)):
                try:
                    value = spotlight_dtypes.Image.from_file(value)
                except Exception:
                    return None
            if isinstance(value, bytes):
                value = spotlight_dtypes.Image.from_bytes(value)
            if not isinstance(value, spotlight_dtypes.Image):
                value = spotlight_dtypes.Image(value)  # type: ignore
            return value.encode()
        if spotlight_dtypes.is_mesh_dtype(dtype):
            if isinstance(value, (str, os.PathLike)):
                try:
                    value = spotlight_dtypes.Mesh.from_file(value)
                except Exception:
                    return None
            if isinstance(value, trimesh.Trimesh):
                value = spotlight_dtypes.Mesh.from_trimesh(value)
            assert isinstance(value, spotlight_dtypes.Mesh)
            return value.encode()
        if spotlight_dtypes.is_video_dtype(dtype):
            if isinstance(value, (str, os.PathLike)):
                try:
                    value = spotlight_dtypes.Video.from_file(value)
                except Exception:
                    return None
            if isinstance(value, bytes):
                value = spotlight_dtypes.Video.from_bytes(value)
            assert isinstance(value, spotlight_dtypes.Video)
            return value.encode(column.attrs.get("format", None))
        assert False

    def _encode_external_value(self, value: PathOrUrlType, column: h5py.Dataset) -> str:
        """
        Encode an external value, i.e. an URL or a path.
        Value *should not* be a `None`.

        Column *must* be an external column (H5 dataset with string dtype).
        """
        if not isinstance(value, (str, os.PathLike)):
            column_name = self._get_column_name(column)
            raise exceptions.InvalidDTypeError(
                f'For the external column "{column_name}" values should '
                f"contain only URLs and/or paths (`str` or `os.PathLike`), but "
                f"value {value} of type {type(value)} received."
            )
        value = str(value)
        attrs = column.attrs
        lookup_keys: Optional[List[str]] = None
        # We still can have a lookup.
        try:
            lookup_keys = attrs["lookup_keys"].tolist()
        except KeyError:
            pass  # Don't need to search/update, so encode value as usual.
        else:
            lookup_keys = cast(List[str], lookup_keys)
            try:
                index = lookup_keys.index(value)
            except ValueError:
                pass  # Index not found, so encode value as usual.
            else:
                # Return stored value, do not process data again.
                return attrs["lookup_values"][index]
        if not (validators.url(value) or os.path.isfile(value)):
            logger.warning(
                f'File "{value}" not found, but still written into '
                f"the dataset. If it does not appear at the reading "
                f"time, a `None` will be returned."
            )
        if lookup_keys is not None:
            # `lookup_keys` is not `None`, so `lookup_values` too.
            self._write_lookup(
                attrs,
                lookup_keys + [value],
                np.concatenate(
                    (attrs["lookup_values"], [value]),
                    dtype=column.dtype,
                ),
                self._get_column_name(column),
            )
        return value

    @staticmethod
    def _assert_valid_value_type(
        value: ColumnInputType, dtype: spotlight_dtypes.DType, column_name: str
    ) -> None:
        if not _check_valid_value_type(value, dtype):
            allowed_types = _ALLOWED_COLUMN_TYPES.get(dtype.name, ())
            raise exceptions.InvalidDTypeError(
                f'Values for non-optional {dtype} column "{column_name}" '
                f"should be one of {allowed_types} instances, but value "
                f"{value} of type `{type(value)}` received."
            )

    def _decode_value(
        self,
        value: Union[
            np.bool_, np.integer, np.floating, bytes, str, np.ndarray, h5py.Reference
        ],
        column: h5py.Dataset,
    ) -> Optional[OutputType]:
        dtype = self._get_dtype(column)
        if column.attrs.get("external", False):
            value = cast(bytes, value)
            return self._decode_external_value(value, dtype)
        if self._is_ref_column(column):
            value = cast(Union[bytes, h5py.Reference], value)
            column_name = self._get_column_name(column)
            return self._decode_ref_value(value, dtype, column_name)
        value = cast(Union[np.bool_, np.integer, np.floating, bytes, np.ndarray], value)
        return self._decode_simple_value(value, dtype)

    @staticmethod
    def _decode_simple_value(
        value: Union[np.bool_, np.integer, np.floating, bytes, str, np.ndarray],
        dtype: spotlight_dtypes.DType,
    ) -> Optional[Union[bool, int, float, str, datetime, np.ndarray]]:
        if spotlight_dtypes.is_window_dtype(
            dtype
        ) or spotlight_dtypes.is_bounding_box_dtype(dtype):
            return cast(np.ndarray, value)
        if spotlight_dtypes.is_embedding_dtype(dtype):
            value = cast(np.ndarray, value)
            if len(value) == 0:
                return None
            return value
        if spotlight_dtypes.is_category_dtype(dtype):
            if dtype.inverted_categories is None:
                return None
            return dtype.inverted_categories.get(cast(int, value), None)
        if isinstance(value, bytes):
            value = value.decode("utf-8")
        if spotlight_dtypes.is_datetime_dtype(dtype):
            value = cast(str, value)
            if value == "":
                return None
            return datetime.fromisoformat(value)
        return VALUE_TYPE_BY_DTYPE_NAME[dtype.name](value)  # type: ignore

    def _decode_ref_value(
        self,
        ref: Union[bytes, str, h5py.Reference],
        dtype: spotlight_dtypes.DType,
        column_name: str,
    ) -> Optional[
        Union[
            np.ndarray,
            spotlight_dtypes.Audio,
            spotlight_dtypes.Image,
            spotlight_dtypes.Mesh,
            spotlight_dtypes.Sequence1D,
            spotlight_dtypes.Video,
        ]
    ]:
        # Value can be a H5 reference or a string reference.
        if not ref:
            return None
        value = self._resolve_ref(ref, column_name)[()]
        if spotlight_dtypes.is_array_dtype(
            dtype
        ) or spotlight_dtypes.is_embedding_dtype(dtype):
            return np.asarray(value)
        return VALUE_TYPE_BY_DTYPE_NAME[dtype.name].decode(value)  # type: ignore

    def _decode_external_value(
        self,
        value: Union[str, bytes],
        dtype: spotlight_dtypes.DType,
    ) -> Optional[ExternalOutputType]:
        if not value:
            return None
        if isinstance(value, bytes):
            value = value.decode("utf-8")
        file = prepare_path_or_url(value, os.path.dirname(self._filepath))
        try:
            return VALUE_TYPE_BY_DTYPE_NAME[dtype.name].from_file(file)  # type: ignore
        except Exception:
            # No matter what happens, we should not crash, but warn instead.
            logger.warning(
                f"File or URL {value} either does not exist or could not be "
                f"loaded."
                f"Instead of script failure the value will be replaced with "
                f"`None`."
            )
        return None

    def _append_internal_columns(self) -> None:
        """
        Append internal columns to the first created or imported dataset.
        """
        internal_column_values = [self._get_username(), get_current_datetime()]
        for column_name, value, dtype in zip(
            INTERNAL_COLUMN_NAMES, internal_column_values, INTERNAL_COLUMN_DTYPES
        ):
            try:
                column = self._h5_file[column_name]
            except KeyError:
                # Internal column does not exist, create.
                value = cast(Union[str, datetime], value)
                self.append_column(
                    column_name, dtype, value if self._length > 0 else None
                )
            else:
                # Internal column exists, check type.
                try:
                    type_name = column.attrs["type"]
                except KeyError as e:
                    raise exceptions.InconsistentDatasetError(
                        f'Internal column "{column_name}" already exists, but '
                        f"has no type stored in attributes. Remove or rename "
                        f"the respective h5 dataset."
                    ) from e
                if spotlight_dtypes.create_dtype(type_name).name != dtype.name:
                    raise exceptions.InconsistentDatasetError(
                        f'Internal column "{column_name}" already exists, '
                        f"but has invalid type `{type_name}` "
                        f"(`{dtype}` expected). Remove or rename "
                        f"the respective h5 dataset."
                    )

    def _update_internal_columns(
        self, index: Optional[Union[IndexType, Indices1dType]] = None
    ) -> None:
        """
        Update internal columns.

        Indices should be prepared (slice with positive step or unique sorted sequence).
        """
        internal_column_values = [
            self._get_username(),
            get_current_datetime().isoformat(),
        ]
        for column_name, value in zip(INTERNAL_COLUMN_NAMES, internal_column_values):
            if column_name not in self._h5_file:
                continue
            column = self._h5_file[column_name]
            column_length = len(column)
            if column_length != self._length:
                column.resize(self._length, axis=0)
            if column_length < self._length:
                # A row/rows appended, append values.
                column[column_length - self._length - 1 :] = value
            elif column_length == self._length:
                if index is None:
                    # A column appended, update all values.
                    column[:] = value
                else:
                    # A row/rows chenged, update values according to `index`.
                    column[index] = value
            # Otherwise, all columns deleted. All values removed through resize.

    def _update_generation_id(self) -> None:
        self._h5_file.attrs["spotlight_generation_id"] += 1

    def _rollback(self, length: int) -> None:
        """
        Rollback dataset after a failed row/dataset append.

        Args:
            length: Target length of dataset after rollback.
        """
        for column_name in self._column_names:
            column = self._h5_file[column_name]
            column_length = column.shape[0] if column.shape else 0
            if column_length <= length:
                continue
            column.resize(length, axis=0)

    def _resolve_ref(
        self, ref: Union[h5py.Reference, str, bytes], column_name: str
    ) -> h5py.Dataset:
        if isinstance(ref, bytes):
            ref = ref.decode("utf-8")
        if isinstance(ref, str):
            return self._h5_file[f"__group__/{column_name}/{ref}"]
        return self._h5_file[ref]

    @staticmethod
    def _get_username() -> str:
        return ""

    def _get_dtype(
        self, x: Union[h5py.Dataset, h5py.AttributeManager]
    ) -> spotlight_dtypes.DType:
        """
        Get column type by its name, or extract it from `h5py` entities.
        """
        if isinstance(x, h5py.Dataset):
            return self._get_dtype(x.attrs)

        type_name = x["type"]
        if type_name == "Category":
            return spotlight_dtypes.CategoryDType(
                dict(zip(x.get("category_keys", []), x.get("category_values", [])))
            )
        if type_name == "Sequence1D":
            return spotlight_dtypes.Sequence1DDType(
                x.get("x_label", "x"), x.get("y_label", "y")
            )
        if type_name == "Embedding":
            try:
                length = x["value_shape"][0]
            except (KeyError, IndexError):
                return spotlight_dtypes.embedding_dtype
            return spotlight_dtypes.EmbeddingDType(length)
        return spotlight_dtypes.create_dtype(type_name)

    @staticmethod
    def _get_column_name(column: h5py.Dataset) -> str:
        """
        Get name of a column.
        """
        return column.name.split("/")[-1]

    @staticmethod
    def _is_ref_column(column: h5py.Dataset) -> bool:
        """
        Check if a column is ref column.
        """
        return column.attrs["type"] in [
            "array",
            "Embedding",
            "Sequence1D",
            "Audio",
            "Image",
            "Mesh",
            "Video",
        ] and (
            h5py.check_string_dtype(column.dtype) or h5py.check_ref_dtype(column.dtype)
        )

    @staticmethod
    def _check_mode(mode: str) -> None:
        """
        Check an open mode.
        """
        if mode not in ("r", "r+", "w", "w-", "x", "a"):
            raise exceptions.InvalidModeError(
                f'Open mode should be one of "r", "r+", "w", "w-"/"x" or "a" '
                f"but {mode} received."
            )

    @staticmethod
    def check_column_name(name: str) -> None:
        """
        Check a column name.
        """
        if not isinstance(name, str):
            raise exceptions.InvalidColumnNameError(
                f"Column name should be a string, but value {name} of type "
                f"`{type(name)}` received."
            )
        if "/" in name:
            raise exceptions.InvalidColumnNameError(
                f'Column name should not contain "/", but "{name}" received.'
            )
        if name == "__group__":
            raise exceptions.InvalidColumnNameError(
                'Column name "__group__" is reserved for internal use.'
            )

    def _is_writable(self) -> bool:
        """
        Check whether dataset is writable.
        """
        return self._mode != "r"

    def _assert_is_opened(self) -> None:
        if self._closed:
            raise exceptions.ClosedDatasetError("Dataset is closed.")

    def _assert_is_writable(self) -> None:
        self._assert_is_opened()
        if not self._is_writable():
            raise exceptions.ReadOnlyDatasetError("Dataset is read-only.")

    def _assert_column_not_exists(self, name: str) -> None:
        if name in self._column_names:
            raise exceptions.ColumnExistsError(f'Column "{name}" already exists.')
        if name in self._h5_file:
            raise exceptions.ColumnExistsError(
                f'"{name}" name is already used in the H5 file '
                f'"{self._filepath}" (but not as a Spotlight dataset column).'
            )

    def _assert_column_exists(
        self, name: str, check_type: bool = False, internal: bool = False
    ) -> None:
        if check_type and not isinstance(name, str):
            raise TypeError(
                f"Column name should be a string, but value {name} of type "
                f"`{type(name)}` received.`"
            )
        column_names = (
            self._column_names
            if not internal
            else self._column_names.union(INTERNAL_COLUMN_NAMES)
        )
        if name not in column_names:
            raise exceptions.ColumnNotExistsError(f'Column "{name}" does not exist.')

    def _assert_index_exists(self, index: IndexType, check_type: bool = False) -> None:
        if check_type and not is_integer(index):
            raise TypeError(
                f"Dataset index should be an integer, but value {index} of "
                f"type `{type(index)}` received."
            )
        if index < -self._length or index >= self._length:
            raise exceptions.InvalidIndexError(
                f"Row {index} does not exist, dataset has length {self._length}."
            )

    def _assert_valid_or_set_value_dtype(
        self, dtype: np.dtype, column: h5py.Dataset
    ) -> None:
        """
        Set value dtype for the whole column if not yet set, check shape otherwise.
        """
        attrs = column.attrs
        if "value_dtype" in attrs:
            if dtype.str != attrs["value_dtype"]:
                column_name = self._get_column_name(column)
                raise exceptions.InvalidDTypeError(
                    f'Values for {attrs["type"]} column "{column_name}" '
                    f"should have dtype `{np.dtype(attrs['value_dtype'])}`, "
                    f"but value with dtype `{dtype}` received."
                )
        elif issubclass(dtype.type, (np.bool_, np.number)):
            attrs["value_dtype"] = dtype.str
        else:
            column_name = self._get_column_name(column)
            raise exceptions.InvalidDTypeError(
                f'Values for {attrs["type"]} column "{column_name}" should '
                f"have numeric or boolean dtype, but value with dtype {dtype} "
                f"received."
            )

    def _assert_valid_or_set_value_shape(
        self, shape: Tuple[int, ...], column: h5py.Dataset
    ) -> None:
        """
        Set value shape for the whole column if not yet set, check shape otherwise.
        """
        attrs = column.attrs
        if shape == (0,) and attrs.get("optional", False):
            # Do not check shape if an empty array given for an optional column.
            return
        try:
            target_shape = attrs["value_shape"]
        except KeyError:
            # Target shape isn't set, set.
            attrs["value_shape"] = shape
        else:
            # Target shape is set, check.
            if shape != target_shape:
                name = self._get_column_name(column)
                dtype = self._get_dtype(column)
                raise exceptions.InvalidShapeError(
                    f'Values for {dtype} column "{name}" should have shape '
                    f"{target_shape}, but value with shape {shape} received."
                )<|MERGE_RESOLUTION|>--- conflicted
+++ resolved
@@ -147,16 +147,10 @@
         np.integer,
         np.floating,
     ),
-<<<<<<< HEAD
-    "Window": (np.ndarray, list, tuple),
+    "Window": (np.ndarray, list, tuple, range),
     "BoundingBox": (np.ndarray, list, tuple, range),
-    "Embedding": (spotlight_dtypes.Embedding, np.ndarray, list, tuple),
-    "Sequence1D": (spotlight_dtypes.Sequence1D, np.ndarray, list, tuple),
-=======
-    "Window": (np.ndarray, list, tuple, range),
     "Embedding": (spotlight_dtypes.Embedding, np.ndarray, list, tuple, range),
     "Sequence1D": (spotlight_dtypes.Sequence1D, np.ndarray, list, tuple, range),
->>>>>>> 7328f92d
     "Audio": (spotlight_dtypes.Audio, bytes, str, os.PathLike),
     "Image": (spotlight_dtypes.Image, bytes, str, os.PathLike, np.ndarray, list, tuple),
     "Mesh": (spotlight_dtypes.Mesh, trimesh.Trimesh, str, os.PathLike),
