"""
Spotlight wsgi application
"""

import asyncio
import time
import os
from pathlib import Path
from concurrent.futures import CancelledError, Future
import re
from threading import Thread
import multiprocessing.connection
from typing import Any, Dict, List, Literal, Optional, Union, cast
import uuid

from typing_extensions import Annotated
from fastapi import Cookie, FastAPI, Request, status
from fastapi.middleware.cors import CORSMiddleware
from fastapi.responses import JSONResponse, Response
from fastapi.staticfiles import StaticFiles
from fastapi.templating import Jinja2Templates
import pandas as pd

from httpx import AsyncClient, URL

from renumics.spotlight.backend.tasks.task_manager import TaskManager
from renumics.spotlight.backend.websockets import (
    Message,
    RefreshMessage,
    ResetLayoutMessage,
    WebsocketManager,
)
from renumics.spotlight.layout.nodes import Layout
from renumics.spotlight.backend.config import Config
from renumics.spotlight.typing import PathType
from renumics.spotlight.analysis.typing import DataIssue
from renumics.spotlight.logging import logger
from renumics.spotlight.backend.apis import plugins as plugin_api
from renumics.spotlight.backend.apis import websocket
from renumics.spotlight.settings import settings
from renumics.spotlight.analysis import find_issues
from renumics.spotlight.reporting import (
    emit_exception_event,
    emit_exit_event,
    emit_startup_event,
)
from renumics.spotlight.backend.exceptions import Problem
from renumics.spotlight.plugin_loader import load_plugins
from renumics.spotlight.develop.project import get_project_info
from renumics.spotlight.backend.middlewares.timing import add_timing_middleware
from renumics.spotlight.dtypes.typing import ColumnTypeMapping
from renumics.spotlight.app_config import AppConfig
from renumics.spotlight.data_source import DataSource, create_datasource
from renumics.spotlight.layout.default import DEFAULT_LAYOUT

from renumics.spotlight.data_store import DataStore


class IssuesUpdatedMessage(Message):
    """
    Notify about updated issues.
    """

    type: Literal["issuesUpdated"] = "issuesUpdated"
    data: Any = None


class SpotlightApp(FastAPI):
    """
    Spotlight wsgi application
    """

    # lifecycle
    _startup_complete: bool

    # connection
    _connection: multiprocessing.connection.Connection
    _receiver_thread: Thread

    # datasource
    _dataset: Optional[Union[PathType, pd.DataFrame]]
    _user_dtypes: ColumnTypeMapping
    _data_source: Optional[DataSource]
    _data_store: Optional[DataStore]

    task_manager: TaskManager
    websocket_manager: Optional[WebsocketManager]
    _layout: Optional[Layout]
    config: Config
    username: str
    filebrowsing_allowed: bool

    # dev
    project_root: PathType
    vite_url: Optional[str]

    # data issues
    issues: Optional[List[DataIssue]] = []
    _custom_issues: List[DataIssue] = []
    analyze_columns: Union[List[str], bool] = False

    def __init__(self) -> None:
        super().__init__()
        self._startup_complete = False
        self.task_manager = TaskManager()
        self.websocket_manager = None
        self.config = Config()
        self._layout = None
        self.project_root = Path.cwd()
        self.vite_url = None
        self.username = ""
        self.filebrowsing_allowed = False
        self.analyze_columns = False
        self.issues = None
        self._custom_issues = []

        self._dataset = None
        self._user_dtypes = {}
        self._data_source = None
        self._data_store = None

        @self.on_event("startup")
        def _() -> None:
            port = int(os.environ["CONNECTION_PORT"])
            authkey = os.environ["CONNECTION_AUTHKEY"]

            for _ in range(10):
                try:
                    self._connection = multiprocessing.connection.Client(
                        ("127.0.0.1", port), authkey=authkey.encode()
                    )
                except ConnectionRefusedError:
                    time.sleep(0.1)
                else:
                    break
            else:
                raise RuntimeError("Failed to connect to parent process")

            self._receiver_thread = Thread(target=self._receive, daemon=True)
            self._receiver_thread.start()
            self._connection.send({"kind": "startup"})

            def handle_ws_connect(active_connections: int) -> None:
                self._connection.send(
                    {"kind": "frontend_connected", "data": active_connections}
                )

            def handle_ws_disconnect(active_connections: int) -> None:
                self._connection.send(
                    {"kind": "frontend_disconnected", "data": active_connections}
                )

            self.websocket_manager = WebsocketManager(asyncio.get_running_loop())
            self.websocket_manager.add_connect_callback(handle_ws_connect)
            self.websocket_manager.add_disconnect_callback(handle_ws_disconnect)

            self.vite_url = os.environ.get("VITE_URL")

            emit_startup_event()

        @self.on_event("shutdown")
        def _() -> None:
            self._receiver_thread.join(0.1)
            self.task_manager.shutdown()
            emit_exit_event()

        self.include_router(websocket.router, prefix="/api")
        self.include_router(plugin_api.router, prefix="/api/plugins")

        @self.exception_handler(Exception)
        async def _(_: Request, e: Exception) -> JSONResponse:
            if settings.verbose:
                logger.exception(e)
            else:
                logger.info(e)
            emit_exception_event()
            class_name = type(e).__name__
            title = re.sub(r"([a-z])([A-Z])", r"\1 \2", class_name)
            return JSONResponse(
                {"title": title, "detail": str(e), "type": class_name},
                status_code=status.HTTP_500_INTERNAL_SERVER_ERROR,
            )

        @self.exception_handler(Problem)
        async def _(_: Request, problem: Problem) -> JSONResponse:
            if settings.verbose:
                logger.exception(problem)
            else:
                logger.info(problem)
            return JSONResponse(
                {
                    "title": problem.title,
                    "detail": problem.detail,
                    "type": type(problem).__name__,
                },
                status_code=problem.status_code,
            )

        for plugin in load_plugins():
            plugin.activate(self)

        try:
            self.mount(
                "/static",
                StaticFiles(packages=["renumics.spotlight.backend"]),
                name="assets",
            )
        except AssertionError:
            logger.warning("Frontend module is missing. No frontend will be served.")

        templates = Jinja2Templates(
            directory=Path(__file__).parent / "backend" / "templates"
        )

        async def _reverse_proxy(request: Request) -> Response:
            http_server = AsyncClient(base_url=request.app.vite_url)
            url = URL(path=request.url.path, query=request.url.query.encode("utf-8"))

            # URL-encoding is not accepted by vite. Use unencoded path instead.

            url._uri_reference = url._uri_reference._replace(path=request.url.path)

            body = await request.body()

            rp_req = http_server.build_request(
                request.method,
                url,
                headers=request.headers.raw,
                content=body,
            )

            rp_resp = await http_server.send(rp_req, stream=False)

            return Response(
                content=rp_resp.content,
                status_code=rp_resp.status_code,
                headers=rp_resp.headers,
            )

        @self.get("/")
        def _(
            request: Request, browser_id: Annotated[Union[str, None], Cookie()] = None
        ) -> Any:
            response = templates.TemplateResponse(
                "index.html",
                {
                    "request": request,
                    "dev": settings.dev,
                    "dev_location": get_project_info().type,
                    "vite_url": request.app.vite_url,
                    "filebrowsing_allowed": request.app.filebrowsing_allowed,
                },
            )
            response.set_cookie(
                "browser_id",
                browser_id or str(uuid.uuid4()),
                samesite="none",
                secure=True,
            )
            return response

        if settings.dev:
            logger.info("Running in dev mode")
            self.add_middleware(
                CORSMiddleware,
                allow_origins=["*"],
                allow_credentials=True,
                allow_methods=["*"],
                allow_headers=["*"],
            )
            add_timing_middleware(self)

            # Reverse proxy routes for webworker loading in dev mode
            self.add_route("/src/{path:path}", _reverse_proxy, ["POST", "GET"])
            self.add_route(
                "/node_modules/.vite/dist/client/{path:path}",
                _reverse_proxy,
                ["POST", "GET"],
            )
            self.add_route(
                "/node_modules/.vite/deps/{path:path}", _reverse_proxy, ["POST", "GET"]
            )
            self.add_route(
                "/node_modules/.pnpm/{path:path}", _reverse_proxy, ["POST", "GET"]
            )

    def update(self, config: AppConfig) -> None:
        """
        Update application config.
        """
        if config.project_root is not None:
            self.project_root = config.project_root
        if config.dtypes is not None:
            self._user_dtypes = config.dtypes
        if config.analyze is not None:
            self.analyze_columns = config.analyze
        if config.custom_issues is not None:
            self.custom_issues = config.custom_issues
        if config.dataset is not None:
            self._dataset = config.dataset
            self._data_source = create_datasource(self._dataset)
        if config.layout is not None:
            self.layout = config.layout
        if config.filebrowsing_allowed is not None:
            self.filebrowsing_allowed = config.filebrowsing_allowed

        if config.dtypes is not None or config.dataset is not None:
            data_source = self._data_source
            assert data_source is not None
            self._data_store = DataStore(data_source, self._user_dtypes)
            self._broadcast(RefreshMessage())
            self._update_issues()

        if not self._startup_complete:
            self._startup_complete = True
            self._connection.send({"kind": "startup_complete"})

    def _handle_message(self, message: Any) -> None:
        kind = message.get("kind")
        data = message.get("data")

        if kind is None:
            logger.error(f"Malformed message from client process:\n\t{message}")
        elif kind == "update":
            self.update(data)
        elif kind == "get_df":
            df = self._data_source.df if self._data_source else None
            self._connection.send({"kind": "df", "data": df})
        elif kind == "refresh_frontends":
            self._broadcast(RefreshMessage())
        else:
            logger.warning(f"Unknown message from client process:\n\t{message}")

    def _receive(self) -> None:
        while True:
            try:
                self._handle_message(self._connection.recv())
            except EOFError:
                # the master process closed the connection
                # just stop receiving
                return

    @property
    def data_store(self) -> Optional[DataStore]:
        """
        Current data store.
        """
        return self._data_store

    @property
    def custom_issues(self) -> List[DataIssue]:
        """
        User supplied `DataIssue`s
        """
        return self._custom_issues

    @custom_issues.setter
    def custom_issues(self, issues: List[DataIssue]) -> None:
        self._custom_issues = issues
        self._broadcast(IssuesUpdatedMessage())

    @property
    def layout(self) -> Layout:
        """
        Frontend layout
        """
        return self._layout or DEFAULT_LAYOUT

    @layout.setter
    def layout(self, layout: Optional[Layout]) -> None:
        self._layout = layout
        self._broadcast(ResetLayoutMessage())

    async def get_current_layout_dict(self, user_id: str) -> Optional[Dict]:
        """
        Get the user's current layout (as dict)
        """

        if not self._data_store:
            return None

        dataset_uid = self._data_store.uid
        layout = await self.config.get(
            "layout.current", dataset=dataset_uid, user=user_id
        ) or self.layout.dict(by_alias=True)
        return cast(Optional[Dict], layout)

    def _update_issues(self) -> None:
        """
        Update issues and notify client about.
        """

        # early out for [] and False
        if not self.analyze_columns:
            self.issues = []
            self._broadcast(IssuesUpdatedMessage())
            return

        self.issues = None
        self._broadcast(IssuesUpdatedMessage())
        if self._data_store is None:
            return

        if self.analyze_columns is True:
            columns = table.column_names
        else:
            columns = self.analyze_columns

        task = self.task_manager.create_task(
<<<<<<< HEAD
            find_issues, (self._data_store,), name="update_issues"
=======
            find_issues, (table, columns, self._dtypes), name="update_issues"
>>>>>>> 32946d35
        )

        def _on_issues_ready(future: Future) -> None:
            try:
                self.issues = future.result()
            except CancelledError:
                return
            self._broadcast(IssuesUpdatedMessage())

        task.future.add_done_callback(_on_issues_ready)

    def _broadcast(self, message: Message) -> None:
        """
        Broadcast a message to all connected clients via websocket
        """
        if self.websocket_manager:
            self.websocket_manager.broadcast(message)<|MERGE_RESOLUTION|>--- conflicted
+++ resolved
@@ -402,16 +402,12 @@
             return
 
         if self.analyze_columns is True:
-            columns = table.column_names
+            columns = self._data_store.column_names
         else:
             columns = self.analyze_columns
 
         task = self.task_manager.create_task(
-<<<<<<< HEAD
-            find_issues, (self._data_store,), name="update_issues"
-=======
-            find_issues, (table, columns, self._dtypes), name="update_issues"
->>>>>>> 32946d35
+            find_issues, (self._data_store, columns), name="update_issues"
         )
 
         def _on_issues_ready(future: Future) -> None:
