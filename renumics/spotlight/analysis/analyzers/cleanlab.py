--- conflicted
+++ resolved
@@ -15,24 +15,17 @@
 
 
 @data_analyzer
-<<<<<<< HEAD
-def analyze_with_cleanlab(data_store: DataStore) -> Iterable[DataIssue]:
-=======
 def analyze_with_cleanlab(
-    data_source: DataSource, columns: List[str], dtypes: ColumnTypeMapping
+    data_store: DataStore, columns: List[str]
 ) -> Iterable[DataIssue]:
->>>>>>> 32946d35
     """
     Find (embedding) outliers with cleanlab
     """
 
-<<<<<<< HEAD
     embedding_columns = (
-        col for col, dtype in data_store.dtypes.items() if dtype == Embedding
+        col for col in columns if data_store.dtypes.get(col) == Embedding
     )
-=======
-    embedding_columns = (col for col in columns if dtypes.get(col) == Embedding)
->>>>>>> 32946d35
+
     for column_name in embedding_columns:
         converted_values = data_store.get_converted_values(column_name)
         embeddings = np.array(converted_values, dtype=object)
