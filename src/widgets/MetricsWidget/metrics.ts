import _ from 'lodash';
import levenshtein from 'fast-levenshtein';
import { Metric } from './types';
import { computeConfusion } from './confusion';
import rouge from 'rouge';

export const METRICS: Record<string, Metric> = {
    sum: {
        signature: {
            X: ['int', 'float', 'bool'],
        },
        compute: ([values]) => +_(values).reject(_.isNaN).sum() ?? NaN,
    },
    mean: {
        signature: {
            X: ['int', 'float', 'bool'],
        },
        compute: ([values]) => +_(values).reject(_.isNaN).mean() ?? NaN,
    },
    min: {
        signature: {
            X: ['int', 'float'],
        },
        compute: ([values]) => _.min(values as number[]) ?? NaN,
    },
    max: {
        signature: {
            X: ['int', 'float'],
        },
        compute: ([values]) => _.max(values as number[]) ?? NaN,
    },
    count: {
        signature: {
            X: ['int', 'float'],
        },
        compute: ([values]) => values.length,
    },
    accuracy: {
        signature: {
            X: ['bool', 'int', 'Category'],
            Y: ['bool', 'int', 'Category'],
        },
        compute: ([actualValues, assignedValues]) => {
            const all = actualValues.length;
            let correct = 0;

            for (let i = 0; i < actualValues.length; i++) {
                const actual = actualValues[i];
                const assigned = assignedValues[i];

                if (actual === assigned) {
                    correct++;
                }
            }

            return correct / all;
        },
    },
    F1: {
        signature: {
            X: ['bool'],
            Y: ['bool'],
        },
        compute: ([actualValues, assignedValues]) => {
            const {
                truePositives: tp,
                falsePositives: fp,
                falseNegatives: fn,
            } = computeConfusion(
                actualValues as boolean[],
                assignedValues as boolean[]
            );

            return (2 * tp) / (2 * tp + fp + fn);
        },
    },
    MCC: {
        signature: {
            X: ['bool'],
            Y: ['bool'],
        },
        compute: ([actualValues, assignedValues]) => {
            const {
                truePositives: tp,
                trueNegatives: tn,
                falsePositives: fp,
                falseNegatives: fn,
            } = computeConfusion(
                actualValues as boolean[],
                assignedValues as boolean[]
            );

            if (tp + tn === actualValues.length) return 1;
            if (fp + fn === actualValues.length) return 0;

            return (
                (tp * tn - fp * fn) /
                Math.sqrt((tp + fp) * (tp + fn) * (tn + fp) * (tn + fn))
            );
        },
    },
<<<<<<< HEAD
    ROUGE1: {
        signature: {
            referenceSummary: 'str',
            generatedSummary: 'str',
        },
        compute: ([referenceSummary, generatedSummary]) => {
            return rouge.n(referenceSummary, generatedSummary, { n: 1 });
        },
    },
    ROUGE2: {
        signature: {
            referenceSummary: 'str',
            generatedSummary: 'str',
        },
        compute: ([referenceSummary, generatedSummary]) => {
            return rouge.n(referenceSummary, generatedSummary, { n: 2 });
=======
    levenshtein: {
        signature: {
            X: ['str'],
            Y: ['str'],
        },
        compute: ([actualValues, assignedValues]) => {
            let sum = 0;

            for (let i = 0; i < actualValues.length; i++) {
                const actual = actualValues[i];
                const assigned = assignedValues[i];

                const dist = levenshtein.get(actual as string, assigned as string);
                sum += dist;
            }

            return sum / actualValues.length;
>>>>>>> d568872b
        },
    },
};<|MERGE_RESOLUTION|>--- conflicted
+++ resolved
@@ -99,7 +99,6 @@
             );
         },
     },
-<<<<<<< HEAD
     ROUGE1: {
         signature: {
             referenceSummary: 'str',
@@ -116,7 +115,8 @@
         },
         compute: ([referenceSummary, generatedSummary]) => {
             return rouge.n(referenceSummary, generatedSummary, { n: 2 });
-=======
+        },
+    },
     levenshtein: {
         signature: {
             X: ['str'],
@@ -134,7 +134,6 @@
             }
 
             return sum / actualValues.length;
->>>>>>> d568872b
         },
     },
 };