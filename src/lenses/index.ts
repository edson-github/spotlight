import ArrayLens from './ArrayLens';
import AudioLens from './AudioLens';
import HtmlLens from './HtmlLens';
import ImageLens from './ImageLens';
import MarkdownLens from './MarkdownLens';
import MeshLens from './MeshLens';
import SafeHtmlLens from './SafeHtmlLens';
import ScalarLens from './ScalarLens';
import SequenceLens from './SequenceLens';
import SpectrogramLens from './SpectrogramLens';
import TextLens from './TextLens';
import VideoLens from './VideoLens';
<<<<<<< HEAD
import BLEUScoreLens from './BLEUScoreLens';
=======
import RougeScoreLens from './RougeScoreLens';
>>>>>>> 3dd4709d

export const ALL_LENSES = [
    ArrayLens,
    AudioLens,
    SpectrogramLens,
    VideoLens,
    ImageLens,
    MeshLens,
    SequenceLens,
    TextLens,
    SafeHtmlLens,
    HtmlLens,
    MarkdownLens,
    ScalarLens,
<<<<<<< HEAD
    BLEUScoreLens,
=======
    RougeScoreLens,
>>>>>>> 3dd4709d
];<|MERGE_RESOLUTION|>--- conflicted
+++ resolved
@@ -10,11 +10,8 @@
 import SpectrogramLens from './SpectrogramLens';
 import TextLens from './TextLens';
 import VideoLens from './VideoLens';
-<<<<<<< HEAD
+import RougeScoreLens from './RougeScoreLens';
 import BLEUScoreLens from './BLEUScoreLens';
-=======
-import RougeScoreLens from './RougeScoreLens';
->>>>>>> 3dd4709d
 
 export const ALL_LENSES = [
     ArrayLens,
@@ -29,9 +26,6 @@
     HtmlLens,
     MarkdownLens,
     ScalarLens,
-<<<<<<< HEAD
+    RougeScoreLens,
     BLEUScoreLens,
-=======
-    RougeScoreLens,
->>>>>>> 3dd4709d
 ];